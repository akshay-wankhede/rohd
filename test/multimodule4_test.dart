/// Copyright (C) 2021-2023 Intel Corporation
/// SPDX-License-Identifier: BSD-3-Clause
///
/// multimodule4_test.dart
/// Unit tests for a hierarchy of multiple modules and multiple instantiation
/// (another type)
///
/// 2021 June 30
/// Author: Max Korbel <max.korbel@intel.com>
///

import 'package:rohd/rohd.dart';
import 'package:rohd/src/modules/passthrough.dart';
import 'package:test/test.dart';

// mostly all inputs
class InnerModule2 extends Module {
  Logic get z => output('z');
  InnerModule2() : super(name: 'innermodule2') {
    addOutput('z');
    z <= Const(1);
  }
}

class InnerModule1 extends Module {
  InnerModule1(Logic y) : super(name: 'innermodule1') {
    y = addInput('y', y);
    final m = Logic();
    m <= Passthrough(InnerModule2().z).out | y;
  }
}

class TopModule extends Module {
  TopModule(Logic x) : super(name: 'topmod') {
    x = addInput('x', x);
    InnerModule1(x);
  }
}

void main() {
  tearDown(() async {
    await Simulator.reset();
  });

<<<<<<< HEAD
  test('multimodules4 native sv', () async {
    var ftm = TopModule(Logic());
=======
  test('multimodules4', () async {
    final ftm = TopModule(Logic());
>>>>>>> 5d106cc3
    await ftm.build();

    // find a module with 'z' output 2 levels deep
    assert(
        ftm.subModules
            .where((pIn1) => pIn1.subModules
                .where((pIn2) => pIn2.outputs.containsKey('z'))
                .isNotEmpty)
            .isNotEmpty,
        'Should find a z two levels deep');

<<<<<<< HEAD
    var synth = ftm.generateSynth(SystemVerilogSynthesizer());

    // "z = 1" means it correctly traversed down from inputs
    expect(synth, contains('z = 1'));
  });

  test('multimodules4 circt', () async {
    var ftm = TopModule(Logic());
    await ftm.build();
=======
    final synth = ftm.generateSynth();

    // "z = 1" means it correctly traversed down from inputs
    assert(synth.contains('z = 1'),
        'Should correctly traverse from inputs to z=1');
>>>>>>> 5d106cc3

    // find a module with 'z' output 2 levels deep
    assert(ftm.subModules
        .where((pIn1) => pIn1.subModules
            .where((pIn2) => pIn2.outputs.containsKey('z'))
            .isNotEmpty)
        .isNotEmpty);

    var synth = CirctSynthesizer.convertCirctToSystemVerilog(
        ftm.generateSynth(CirctSynthesizer()));

    // "z = 1" means it correctly traversed down from inputs
    expect(synth, contains("_GEN = 1'h1"));
    expect(synth, contains('z = _GEN'));
  });
}<|MERGE_RESOLUTION|>--- conflicted
+++ resolved
@@ -42,13 +42,8 @@
     await Simulator.reset();
   });
 
-<<<<<<< HEAD
   test('multimodules4 native sv', () async {
-    var ftm = TopModule(Logic());
-=======
-  test('multimodules4', () async {
     final ftm = TopModule(Logic());
->>>>>>> 5d106cc3
     await ftm.build();
 
     // find a module with 'z' output 2 levels deep
@@ -60,23 +55,16 @@
             .isNotEmpty,
         'Should find a z two levels deep');
 
-<<<<<<< HEAD
-    var synth = ftm.generateSynth(SystemVerilogSynthesizer());
+    final synth = ftm.generateSynth(SystemVerilogSynthesizer());
 
     // "z = 1" means it correctly traversed down from inputs
-    expect(synth, contains('z = 1'));
+    expect(synth, contains('z = 1'),
+        reason: 'Should correctly traverse from inputs to z=1');
   });
 
   test('multimodules4 circt', () async {
     var ftm = TopModule(Logic());
     await ftm.build();
-=======
-    final synth = ftm.generateSynth();
-
-    // "z = 1" means it correctly traversed down from inputs
-    assert(synth.contains('z = 1'),
-        'Should correctly traverse from inputs to z=1');
->>>>>>> 5d106cc3
 
     // find a module with 'z' output 2 levels deep
     assert(ftm.subModules
