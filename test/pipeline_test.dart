/// Copyright (C) 2021-2023 Intel Corporation
/// SPDX-License-Identifier: BSD-3-Clause
///
/// pipeline_test.dart
/// Tests for pipeline generators
///
/// 2021 October 11
/// Author: Max Korbel <max.korbel@intel.com>
///

import 'dart:io';

import 'package:rohd/rohd.dart';
import 'package:rohd/src/utilities/simcompare.dart';
import 'package:test/test.dart';

class SimplePipelineModule extends Module {
  SimplePipelineModule(Logic a) : super(name: 'simple_pipeline_module') {
    final clk = SimpleClockGenerator(10).clk;
    a = addInput('a', a, width: a.width);
    final b = addOutput('b', width: a.width);

    final pipeline = Pipeline(clk, stages: [
      (p) => [p.get(a) < p.get(a) + 1],
      (p) => [p.get(a) < p.get(a) + 1],
      (p) => [p.get(a) < p.get(a) + 1],
    ]);
    b <= pipeline.get(a);
  }
}

//TODO: add synthesizer stacktrace to show where code came from
// and pass to both SV and CIRCT

class RVPipelineModule extends Module {
  RVPipelineModule(Logic a, Logic reset, Logic validIn, Logic readyForOut)
      : super(name: 'rv_pipeline_module') {
    final clk = SimpleClockGenerator(10).clk;
    a = addInput('a', a, width: a.width);
    validIn = addInput('validIn', validIn);
    readyForOut = addInput('readyForOut', readyForOut);
    reset = addInput('reset', reset);
    final b = addOutput('b', width: a.width);

    final pipeline =
        ReadyValidPipeline(clk, validIn, readyForOut, reset: reset, stages: [
      (p) => [p.get(a) < p.get(a) + 1],
      (p) => [p.get(a) < p.get(a) + 1],
      (p) => [p.get(a) < p.get(a) + 1],
    ]);
    b <= pipeline.get(a);

    addOutput('validOut') <= pipeline.validPipeOut;
    addOutput('readyForIn') <= pipeline.readyPipeIn;
  }
}

void main() {
  tearDown(() async {
    await Simulator.reset();
  });

  group('simcompare', () {
    test('simple pipeline', () async {
      final pipem = SimplePipelineModule(Logic(width: 8));
      await pipem.build();

      final vectors = [
        Vector({'a': 1}, {}),
        Vector({'a': 2}, {}),
        Vector({'a': 3}, {}),
        Vector({'a': 4}, {'b': 4}),
        Vector({'a': 4}, {'b': 5}),
        Vector({'a': 4}, {'b': 6}),
        Vector({'a': 4}, {'b': 7}),
      ];

      await SimCompare.checkFunctionalVector(pipem, vectors);
<<<<<<< HEAD
      var simResult = SimCompare.iverilogVectorAll(
          pipem, pipem.runtimeType.toString(), vectors,
          signalToWidthMap: signalToWidthMap);
=======
      final simResult = SimCompare.iverilogVector(pipem, vectors);
>>>>>>> 5d106cc3
      expect(simResult, equals(true));
    });

    test('rv pipeline simple', () async {
      final pipem =
          RVPipelineModule(Logic(width: 8), Logic(), Logic(), Logic());
      await pipem.build();

<<<<<<< HEAD
      File('tmppipe.sv')
          .writeAsStringSync(pipem.generateSynth(SystemVerilogSynthesizer()));

      var signalToWidthMap = {'a': 8, 'b': 8};

      var vectors = [
=======
      final vectors = [
>>>>>>> 5d106cc3
        Vector({'reset': 1, 'a': 1, 'validIn': 0, 'readyForOut': 1}, {}),
        Vector({'reset': 1, 'a': 1, 'validIn': 0, 'readyForOut': 1}, {}),
        Vector({'reset': 1, 'a': 1, 'validIn': 0, 'readyForOut': 1}, {}),
        Vector({'reset': 0, 'a': 1, 'validIn': 1, 'readyForOut': 1},
            {'validOut': 0}),
        Vector({'reset': 0, 'a': 2, 'validIn': 1, 'readyForOut': 1},
            {'validOut': 0}),
        Vector({'reset': 0, 'a': 3, 'validIn': 1, 'readyForOut': 1},
            {'validOut': 0}),
        Vector({'reset': 0, 'a': 4, 'validIn': 1, 'readyForOut': 1},
            {'validOut': 1, 'b': 4}),
        Vector({'reset': 0, 'a': 0, 'validIn': 0, 'readyForOut': 1},
            {'validOut': 1, 'b': 5}),
        Vector({'reset': 0, 'a': 0, 'validIn': 0, 'readyForOut': 1},
            {'validOut': 1, 'b': 6}),
        Vector({'reset': 0, 'a': 0, 'validIn': 0, 'readyForOut': 1},
            {'validOut': 1, 'b': 7}),
        Vector({'reset': 0, 'a': 0, 'validIn': 0, 'readyForOut': 1},
            {'validOut': 0}),
        Vector({'reset': 0, 'a': 0, 'validIn': 0, 'readyForOut': 1},
            {'validOut': 0}),
      ];
      await SimCompare.checkFunctionalVector(pipem, vectors);
<<<<<<< HEAD
      var simResult = SimCompare.iverilogVectorAll(
          pipem, pipem.runtimeType.toString(), vectors,
          signalToWidthMap: signalToWidthMap);
=======
      final simResult = SimCompare.iverilogVector(pipem, vectors);
>>>>>>> 5d106cc3
      expect(simResult, equals(true));
    });

    test('rv pipeline notready', () async {
      final pipem =
          RVPipelineModule(Logic(width: 8), Logic(), Logic(), Logic());
      await pipem.build();

      final vectors = [
        Vector({'reset': 1, 'a': 0, 'validIn': 0, 'readyForOut': 0}, {}),
        Vector({'reset': 1, 'a': 0, 'validIn': 0, 'readyForOut': 0}, {}),
        Vector({'reset': 1, 'a': 0, 'validIn': 0, 'readyForOut': 0}, {}),
        Vector({'reset': 0, 'a': 0x10, 'validIn': 1, 'readyForOut': 0},
            {'validOut': 0}),
        Vector({'reset': 0, 'a': 0, 'validIn': 0, 'readyForOut': 0},
            {'validOut': 0}),
        Vector({'reset': 0, 'a': 0, 'validIn': 0, 'readyForOut': 0},
            {'validOut': 0}),
        Vector({'reset': 0, 'a': 0, 'validIn': 0, 'readyForOut': 0},
            {'validOut': 1, 'b': 0x13}),
        Vector({'reset': 0, 'a': 0, 'validIn': 0, 'readyForOut': 0},
            {'validOut': 1}),
        Vector({'reset': 0, 'a': 0x20, 'validIn': 1, 'readyForOut': 0},
            {'validOut': 1}),
        Vector({'reset': 0, 'a': 0, 'validIn': 0, 'readyForOut': 0},
            {'validOut': 1}),
        Vector({'reset': 0, 'a': 0, 'validIn': 0, 'readyForOut': 0},
            {'validOut': 1}),
        Vector({'reset': 0, 'a': 0, 'validIn': 0, 'readyForOut': 0},
            {'validOut': 1}),
        Vector({'reset': 0, 'a': 0, 'validIn': 0, 'readyForOut': 0},
            {'validOut': 1}),
        Vector({'reset': 0, 'a': 0x30, 'validIn': 1, 'readyForOut': 0},
            {'validOut': 1}),
        Vector({'reset': 0, 'a': 0, 'validIn': 0, 'readyForOut': 0},
            {'validOut': 1}),
        Vector({'reset': 0, 'a': 0, 'validIn': 0, 'readyForOut': 0},
            {'validOut': 1}),
        Vector({'reset': 0, 'a': 0, 'validIn': 0, 'readyForOut': 0},
            {'validOut': 1, 'b': 0x13}),
        Vector({'reset': 0, 'a': 0, 'validIn': 0, 'readyForOut': 1},
            {'validOut': 1, 'b': 0x13}),
        Vector({'reset': 0, 'a': 0, 'validIn': 0, 'readyForOut': 1},
            {'validOut': 1, 'b': 0x23}),
        Vector({'reset': 0, 'a': 0, 'validIn': 0, 'readyForOut': 1},
            {'validOut': 1, 'b': 0x33}),
        Vector({'reset': 0, 'a': 0, 'validIn': 0, 'readyForOut': 1},
            {'validOut': 0}),
        Vector({'reset': 0, 'a': 0, 'validIn': 0, 'readyForOut': 1},
            {'validOut': 0}),
        Vector({'reset': 0, 'a': 0, 'validIn': 0, 'readyForOut': 1},
            {'validOut': 0}),
      ];
      await SimCompare.checkFunctionalVector(pipem, vectors);
<<<<<<< HEAD
      var simResult = SimCompare.iverilogVectorAll(
          pipem, pipem.runtimeType.toString(), vectors,
          signalToWidthMap: signalToWidthMap);
=======
      final simResult = SimCompare.iverilogVector(pipem, vectors);
>>>>>>> 5d106cc3
      expect(simResult, equals(true));
    });

    test('rv pipeline multi', () async {
      final pipem =
          RVPipelineModule(Logic(width: 8), Logic(), Logic(), Logic());
      await pipem.build();

      final vectors = [
        Vector({'reset': 1, 'a': 0, 'validIn': 0, 'readyForOut': 0}, {}),
        Vector({'reset': 1, 'a': 0, 'validIn': 0, 'readyForOut': 0}, {}),
        Vector({'reset': 1, 'a': 0, 'validIn': 0, 'readyForOut': 0}, {}),
        Vector({'reset': 0, 'a': 0x10, 'validIn': 1, 'readyForOut': 1},
            {'validOut': 0}),
        Vector({'reset': 0, 'a': 0, 'validIn': 0, 'readyForOut': 1},
            {'validOut': 0}),
        Vector({'reset': 0, 'a': 0x20, 'validIn': 1, 'readyForOut': 0},
            {'validOut': 0}),
        Vector({'reset': 0, 'a': 0x30, 'validIn': 1, 'readyForOut': 0},
            {'validOut': 1}),
        Vector({'reset': 0, 'a': 0, 'validIn': 0, 'readyForOut': 0},
            {'validOut': 1}),
        Vector({'reset': 0, 'a': 0, 'validIn': 0, 'readyForOut': 0},
            {'validOut': 1}),
        Vector({'reset': 0, 'a': 0, 'validIn': 0, 'readyForOut': 0},
            {'validOut': 1}),
        Vector({'reset': 0, 'a': 0, 'validIn': 0, 'readyForOut': 0},
            {'validOut': 1, 'b': 0x13}),
        Vector({'reset': 0, 'a': 0, 'validIn': 0, 'readyForOut': 1},
            {'validOut': 1, 'b': 0x13}),
        Vector({'reset': 0, 'a': 0, 'validIn': 0, 'readyForOut': 0},
            {'validOut': 1, 'b': 0x23}),
        Vector({'reset': 0, 'a': 0, 'validIn': 0, 'readyForOut': 1},
            {'validOut': 1, 'b': 0x23}),
        Vector({'reset': 0, 'a': 0, 'validIn': 0, 'readyForOut': 1},
            {'validOut': 1, 'b': 0x33}),
        Vector({'reset': 0, 'a': 0, 'validIn': 0, 'readyForOut': 1},
            {'validOut': 0}),
        Vector({'reset': 0, 'a': 0, 'validIn': 0, 'readyForOut': 1},
            {'validOut': 0}),
        Vector({'reset': 0, 'a': 0, 'validIn': 0, 'readyForOut': 1},
            {'validOut': 0}),
      ];
      await SimCompare.checkFunctionalVector(pipem, vectors);
<<<<<<< HEAD
      var simResult = SimCompare.iverilogVectorAll(
          pipem, pipem.runtimeType.toString(), vectors,
          signalToWidthMap: signalToWidthMap);
=======
      final simResult = SimCompare.iverilogVector(pipem, vectors);
>>>>>>> 5d106cc3
      expect(simResult, equals(true));
    });
  });
}<|MERGE_RESOLUTION|>--- conflicted
+++ resolved
@@ -76,13 +76,7 @@
       ];
 
       await SimCompare.checkFunctionalVector(pipem, vectors);
-<<<<<<< HEAD
-      var simResult = SimCompare.iverilogVectorAll(
-          pipem, pipem.runtimeType.toString(), vectors,
-          signalToWidthMap: signalToWidthMap);
-=======
-      final simResult = SimCompare.iverilogVector(pipem, vectors);
->>>>>>> 5d106cc3
+      final simResult = SimCompare.iverilogVector(pipem, vectors);
       expect(simResult, equals(true));
     });
 
@@ -91,16 +85,7 @@
           RVPipelineModule(Logic(width: 8), Logic(), Logic(), Logic());
       await pipem.build();
 
-<<<<<<< HEAD
-      File('tmppipe.sv')
-          .writeAsStringSync(pipem.generateSynth(SystemVerilogSynthesizer()));
-
-      var signalToWidthMap = {'a': 8, 'b': 8};
-
-      var vectors = [
-=======
-      final vectors = [
->>>>>>> 5d106cc3
+      final vectors = [
         Vector({'reset': 1, 'a': 1, 'validIn': 0, 'readyForOut': 1}, {}),
         Vector({'reset': 1, 'a': 1, 'validIn': 0, 'readyForOut': 1}, {}),
         Vector({'reset': 1, 'a': 1, 'validIn': 0, 'readyForOut': 1}, {}),
@@ -124,13 +109,7 @@
             {'validOut': 0}),
       ];
       await SimCompare.checkFunctionalVector(pipem, vectors);
-<<<<<<< HEAD
-      var simResult = SimCompare.iverilogVectorAll(
-          pipem, pipem.runtimeType.toString(), vectors,
-          signalToWidthMap: signalToWidthMap);
-=======
-      final simResult = SimCompare.iverilogVector(pipem, vectors);
->>>>>>> 5d106cc3
+      final simResult = SimCompare.iverilogVector(pipem, vectors);
       expect(simResult, equals(true));
     });
 
@@ -185,13 +164,7 @@
             {'validOut': 0}),
       ];
       await SimCompare.checkFunctionalVector(pipem, vectors);
-<<<<<<< HEAD
-      var simResult = SimCompare.iverilogVectorAll(
-          pipem, pipem.runtimeType.toString(), vectors,
-          signalToWidthMap: signalToWidthMap);
-=======
-      final simResult = SimCompare.iverilogVector(pipem, vectors);
->>>>>>> 5d106cc3
+      final simResult = SimCompare.iverilogVector(pipem, vectors);
       expect(simResult, equals(true));
     });
 
@@ -236,13 +209,7 @@
             {'validOut': 0}),
       ];
       await SimCompare.checkFunctionalVector(pipem, vectors);
-<<<<<<< HEAD
-      var simResult = SimCompare.iverilogVectorAll(
-          pipem, pipem.runtimeType.toString(), vectors,
-          signalToWidthMap: signalToWidthMap);
-=======
-      final simResult = SimCompare.iverilogVector(pipem, vectors);
->>>>>>> 5d106cc3
+      final simResult = SimCompare.iverilogVector(pipem, vectors);
       expect(simResult, equals(true));
     });
   });
