/// Copyright (C) 2021-2023 Intel Corporation
/// SPDX-License-Identifier: BSD-3-Clause
///
/// flop_test.dart
/// Unit tests for flip flops
///
/// 2021 May 7
/// Author: Max Korbel <max.korbel@intel.com>
///
import 'package:rohd/rohd.dart';
import 'package:rohd/src/utilities/simcompare.dart';
import 'package:test/test.dart';

class FlopTestModule extends Module {
  Logic get a => input('a');
  Logic get y => output('y');

  FlopTestModule(Logic a) : super(name: 'floptestmodule') {
    a = addInput('a', a, width: a.width);
    final y = addOutput('y', width: a.width);

    final clk = SimpleClockGenerator(10).clk;
    y <= FlipFlop(clk, a).q;
  }
}

void main() {
  tearDown(() async {
    await Simulator.reset();
  });

  group('simcompare', () {
    test('flop bit', () async {
      final ftm = FlopTestModule(Logic());
      await ftm.build();
      final vectors = [
        Vector({'a': 0}, {}),
        Vector({'a': 1}, {'y': 0}),
        Vector({'a': 1}, {'y': 1}),
        Vector({'a': 0}, {'y': 1}),
        Vector({'a': 0}, {'y': 0}),
      ];
      await SimCompare.checkFunctionalVector(ftm, vectors);
<<<<<<< HEAD
      var simResult = SimCompare.iverilogVectorAll(
          ftm, ftm.runtimeType.toString(), vectors);
=======
      final simResult = SimCompare.iverilogVector(ftm, vectors);
>>>>>>> 5d106cc3
      expect(simResult, equals(true));
    });

    test('flop bus', () async {
      final ftm = FlopTestModule(Logic(width: 8));
      await ftm.build();
      final vectors = [
        Vector({'a': 0}, {}),
        Vector({'a': 0xff}, {'y': 0}),
        Vector({'a': 0xaa}, {'y': 0xff}),
        Vector({'a': 0x55}, {'y': 0xaa}),
        Vector({'a': 0x1}, {'y': 0x55}),
      ];
      await SimCompare.checkFunctionalVector(ftm, vectors);
<<<<<<< HEAD
      var simResult = SimCompare.iverilogVectorAll(
          ftm, ftm.runtimeType.toString(), vectors,
          signalToWidthMap: signalToWidthMap);
=======
      final simResult = SimCompare.iverilogVector(ftm, vectors);
>>>>>>> 5d106cc3
      expect(simResult, equals(true));
    });
  });
}<|MERGE_RESOLUTION|>--- conflicted
+++ resolved
@@ -41,12 +41,7 @@
         Vector({'a': 0}, {'y': 0}),
       ];
       await SimCompare.checkFunctionalVector(ftm, vectors);
-<<<<<<< HEAD
-      var simResult = SimCompare.iverilogVectorAll(
-          ftm, ftm.runtimeType.toString(), vectors);
-=======
       final simResult = SimCompare.iverilogVector(ftm, vectors);
->>>>>>> 5d106cc3
       expect(simResult, equals(true));
     });
 
@@ -61,13 +56,7 @@
         Vector({'a': 0x1}, {'y': 0x55}),
       ];
       await SimCompare.checkFunctionalVector(ftm, vectors);
-<<<<<<< HEAD
-      var simResult = SimCompare.iverilogVectorAll(
-          ftm, ftm.runtimeType.toString(), vectors,
-          signalToWidthMap: signalToWidthMap);
-=======
       final simResult = SimCompare.iverilogVector(ftm, vectors);
->>>>>>> 5d106cc3
       expect(simResult, equals(true));
     });
   });
