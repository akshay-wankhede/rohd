/// Copyright (C) 2022-2023 Intel Corporation
/// SPDX-License-Identifier: BSD-3-Clause
///
/// trace_bounce_test.dart
///
/// 2022 March 4
/// Author: Max Korbel <max.korbel@intel.com>
///

import 'package:rohd/rohd.dart';
import 'package:rohd/src/utilities/simcompare.dart';
import 'package:test/test.dart';

class TopModule extends Module {
  TopModule(Logic a) : super(name: 'topmodule') {
    a = addInput('a_top', a);
    final bundle = addOutput('bundle_top', width: 3);
    bundle <= SubModule(a).bundle;
  }
}

class SubModule extends Module {
  Logic get bundle => output('bundle');
  SubModule(Logic a) : super(name: 'submodule') {
    a = addInput('a', a);
    final b = addOutput('b');
    final c = addOutput('c');
    final d = addOutput('d');
    final e = addOutput('e');
    final bundle = addOutput('bundle', width: 3);

    b <= a;
    c <= b;
    d <= (Logic()..gets(b));
    e <= ~b;
    bundle <= [c, d, e].swizzle();
  }
}

void main() {
  tearDown(() async {
    await Simulator.reset();
  });

  test('out depends on out', () async {
    final mod = TopModule(Logic());
    await mod.build();

    final vectors = [
      Vector({'a_top': 0}, {'bundle_top': 1}),
      Vector({'a_top': 1}, {'bundle_top': 6}),
    ];
    await SimCompare.checkFunctionalVector(mod, vectors);
<<<<<<< HEAD
    var simResult = SimCompare.iverilogVectorAll(
        mod, mod.runtimeType.toString(), vectors,
        signalToWidthMap: {'bundle_top': 3});
=======
    final simResult = SimCompare.iverilogVector(mod, vectors);
>>>>>>> 5d106cc3
    expect(simResult, equals(true));
  });
}<|MERGE_RESOLUTION|>--- conflicted
+++ resolved
@@ -51,13 +51,7 @@
       Vector({'a_top': 1}, {'bundle_top': 6}),
     ];
     await SimCompare.checkFunctionalVector(mod, vectors);
-<<<<<<< HEAD
-    var simResult = SimCompare.iverilogVectorAll(
-        mod, mod.runtimeType.toString(), vectors,
-        signalToWidthMap: {'bundle_top': 3});
-=======
     final simResult = SimCompare.iverilogVector(mod, vectors);
->>>>>>> 5d106cc3
     expect(simResult, equals(true));
   });
 }