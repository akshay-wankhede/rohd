--- conflicted
+++ resolved
@@ -56,12 +56,7 @@
         Vector({}, {'x': 1}),
       ];
       await SimCompare.checkFunctionalVector(ftm, vectors);
-<<<<<<< HEAD
-      var simResult = SimCompare.iverilogVectorAll(
-          ftm, ftm.runtimeType.toString(), vectors);
-=======
       final simResult = SimCompare.iverilogVector(ftm, vectors);
->>>>>>> 5d106cc3
       expect(simResult, equals(true));
     });
   });
