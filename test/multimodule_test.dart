--- conflicted
+++ resolved
@@ -62,16 +62,7 @@
         Vector({'a': 1, 'b': 1}, {'y': 1, 'z': 0, 'z2': 0}),
       ];
       await SimCompare.checkFunctionalVector(ftm, vectors);
-<<<<<<< HEAD
-      var simResult = SimCompare.iverilogVectorAll(
-          ftm, ftm.runtimeType.toString(), vectors,
-          signalToWidthMap: {
-            'a': 4,
-            'y': 4,
-          });
-=======
       final simResult = SimCompare.iverilogVector(ftm, vectors);
->>>>>>> 5d106cc3
       expect(simResult, equals(true));
     });
   });
