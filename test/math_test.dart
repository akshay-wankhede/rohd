--- conflicted
+++ resolved
@@ -89,16 +89,7 @@
         Vector({'a': 6}, {'a_plus_const': 11}),
         // Vector({'a': -6, 'b': 7}, {'a_plus_b': 1}),
         // Vector({'a': -6, 'b': 2}, {'a_plus_b': -4}),
-<<<<<<< HEAD
-      ];
-      await SimCompare.checkFunctionalVector(gtm, vectors);
-      var simResult = SimCompare.iverilogVectorAll(
-          gtm, gtm.runtimeType.toString(), vectors,
-          dontDeleteTmpFiles: true, signalToWidthMap: signalToWidthMap);
-      expect(simResult, equals(true));
-=======
       ]);
->>>>>>> 5d106cc3
     });
 
     test('subtraction', () async {
@@ -108,16 +99,7 @@
         Vector({'a': 0xff, 'b': 0xff}, {'a_minus_b': 0}),
         Vector({'a': 12, 'b': 5}, {'a_minus_b': 7}),
         Vector({'a': 6}, {'a_minus_const': 1}),
-<<<<<<< HEAD
-      ];
-      await SimCompare.checkFunctionalVector(gtm, vectors);
-      var simResult = SimCompare.iverilogVectorAll(
-          gtm, gtm.runtimeType.toString(), vectors,
-          signalToWidthMap: signalToWidthMap);
-      expect(simResult, equals(true));
-=======
       ]);
->>>>>>> 5d106cc3
     });
 
     test('multiplication', () async {
@@ -126,16 +108,7 @@
         Vector({'a': 1, 'b': 1}, {'a_times_b': 1}),
         Vector({'a': 3, 'b': 4}, {'a_times_b': 12}),
         Vector({'a': 6}, {'a_times_const': 30}),
-<<<<<<< HEAD
-      ];
-      await SimCompare.checkFunctionalVector(gtm, vectors);
-      var simResult = SimCompare.iverilogVectorAll(
-          gtm, gtm.runtimeType.toString(), vectors,
-          signalToWidthMap: signalToWidthMap);
-      expect(simResult, equals(true));
-=======
       ]);
->>>>>>> 5d106cc3
     });
 
     test('division', () async {
@@ -146,14 +119,6 @@
         Vector({'a': 5, 'b': 2}, {'a_dividedby_b': 2}),
         Vector({'a': 9, 'b': 3}, {'a_dividedby_b': 3}),
         Vector({'a': 6}, {'a_dividedby_const': 1}),
-<<<<<<< HEAD
-      ];
-      await SimCompare.checkFunctionalVector(gtm, vectors);
-      var simResult = SimCompare.iverilogVectorAll(
-          gtm, gtm.runtimeType.toString(), vectors,
-          signalToWidthMap: signalToWidthMap);
-      expect(simResult, equals(true));
-=======
       ]);
     });
 
@@ -190,7 +155,6 @@
         Vector({'a': 0xfe, 'b': 2}, {'a_sra_b': 0xff}),
         Vector({'a': bin('11000000')}, {'a_sra_const': bin('11111110')}),
       ]);
->>>>>>> 5d106cc3
     });
   });
 }