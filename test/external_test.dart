--- conflicted
+++ resolved
@@ -46,7 +46,6 @@
 //TODO: add tests that use various types of parameters (external types, ints, etc.)
 
 void main() {
-<<<<<<< HEAD
   group('instantiate', () {
     test('sv', () async {
       var mod = TopModule(Logic(width: 2));
@@ -104,7 +103,6 @@
           signalToWidthMap: signalToWidthMap);
       expect(simResult, equals(true));
     });
-=======
   test('instantiate', () async {
     final mod = TopModule(Logic(width: 2));
     await mod.build();
@@ -113,6 +111,5 @@
         sv,
         contains(
             'external_module_name #(.WIDTH(2)) external_module(.a(a),.b(b));'));
->>>>>>> 5d106cc3
   });
 }