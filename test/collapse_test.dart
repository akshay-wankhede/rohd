--- conflicted
+++ resolved
@@ -49,23 +49,14 @@
       Vector({'a': 0, 'b': 0}, {'c': 0, 'd': 0, 'e': 0, 'f': 0}),
     ];
     await SimCompare.checkFunctionalVector(mod, vectors);
-<<<<<<< HEAD
-    var simResult =
-        SimCompare.iverilogVectorAll(mod, mod.runtimeType.toString(), vectors);
-=======
     final simResult = SimCompare.iverilogVector(mod, vectors);
->>>>>>> 5d106cc3
     expect(simResult, equals(true));
   });
 
   test('collapse pretty', () async {
     final mod = CollapseTestModule(Logic(), Logic());
     await mod.build();
-<<<<<<< HEAD
-    var synth = mod.generateSynth(SystemVerilogSynthesizer());
-=======
     final synth = mod.generateSynth();
->>>>>>> 5d106cc3
 
     // File('tmp.sv').writeAsStringSync(synth);
     // print(synth);
