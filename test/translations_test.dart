--- conflicted
+++ resolved
@@ -127,13 +127,7 @@
         Vector({'wrEn1': 0, 'rdEn0': 0}, {'rdData0': 0xf}),
       ];
       await SimCompare.checkFunctionalVector(ftm, vectors);
-<<<<<<< HEAD
-      var simResult = SimCompare.iverilogVectorAll(
-          ftm, ftm.runtimeType.toString(), vectors,
-          signalToWidthMap: signalToWidthMap);
-=======
       final simResult = SimCompare.iverilogVector(ftm, vectors);
->>>>>>> 5d106cc3
       expect(simResult, equals(true));
     });
   });
