--- conflicted
+++ resolved
@@ -149,13 +149,7 @@
         Vector({'a': 1}, {'b': bin('0111')}),
       ];
       await SimCompare.checkFunctionalVector(mod, vectors);
-<<<<<<< HEAD
-      var simResult = SimCompare.iverilogVectorAll(
-          mod, mod.runtimeType.toString(), vectors,
-          signalToWidthMap: {'b': 3});
-=======
       final simResult = SimCompare.iverilogVector(mod, vectors);
->>>>>>> 5d106cc3
       expect(simResult, equals(true));
     });
 
@@ -167,13 +161,7 @@
         Vector({}, {'b': bin('011')}),
       ];
       await SimCompare.checkFunctionalVector(mod, vectors);
-<<<<<<< HEAD
-      var simResult = SimCompare.iverilogVectorAll(
-          mod, mod.runtimeType.toString(), vectors,
-          signalToWidthMap: {'b': 2});
-=======
       final simResult = SimCompare.iverilogVector(mod, vectors);
->>>>>>> 5d106cc3
       expect(simResult, equals(true));
     });
   });
