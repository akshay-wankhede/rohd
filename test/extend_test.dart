--- conflicted
+++ resolved
@@ -51,13 +51,7 @@
             ExtendModule(Logic(width: originalWidth), newWidth, extendType);
         await mod.build();
         await SimCompare.checkFunctionalVector(mod, vectors);
-<<<<<<< HEAD
-        var simResult = SimCompare.iverilogVectorAll(
-            mod, mod.runtimeType.toString(), vectors,
-            signalToWidthMap: {'a': 8, 'b': newWidth});
-=======
         final simResult = SimCompare.iverilogVector(mod, vectors);
->>>>>>> 5d106cc3
         expect(simResult, equals(true));
       }
 
@@ -122,13 +116,7 @@
             Logic(width: 8), startIndex, Logic(width: updateWidth));
         await mod.build();
         await SimCompare.checkFunctionalVector(mod, vectors);
-<<<<<<< HEAD
-        var simResult = SimCompare.iverilogVectorAll(
-            mod, mod.runtimeType.toString(), vectors,
-            signalToWidthMap: {'a': 8, 'b': updateWidth, 'c': 8});
-=======
         final simResult = SimCompare.iverilogVector(mod, vectors);
->>>>>>> 5d106cc3
         expect(simResult, equals(true));
       }
 
