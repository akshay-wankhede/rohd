/// Copyright (C) 2021 Intel Corporation
/// SPDX-License-Identifier: BSD-3-Clause
///
/// bus.dart
/// Definition for modules related to bus operations
///
/// 2021 August 2
/// Author: Max Korbel <max.korbel@intel.com>
///

import 'package:rohd/rohd.dart';

/// A [Module] which gives access to a subset range of signals of the input.
///
/// The returned signal is inclusive of both the [startIndex] and [endIndex].
/// The output [subset] will have width equal to `|endIndex - startIndex| + 1`.
<<<<<<< HEAD
class BusSubset extends Module with InlineSystemVerilog, CustomCirct {
  /// Name for a port of this module.
  late final String _original, _subset;
=======
class BusSubset extends Module with InlineSystemVerilog, FullyCombinational {
  /// Name for the input port of this module.
  late final String _original;

  /// Name for the output port of this module.
  late final String _subset;
>>>>>>> 5d106cc3

  /// The input to get a subset of.
  Logic get original => input(_original);

  /// The output, a subset of [original].
  Logic get subset => output(_subset);

  /// Start index of the subset.
  final int startIndex;

  /// End index of the subset.
  final int endIndex;

  /// Constructs a [Module] that accesses a subset from [bus] which ranges
  /// from [startIndex] to [endIndex] (inclusive of both).
  /// When, [bus] has a width of '1', [startIndex] and [endIndex] are ignored
  /// in the generated SystemVerilog.
  BusSubset(Logic bus, this.startIndex, this.endIndex,
      {super.name = 'bussubset'}) {
    // If a converted index value is still -ve then it's an Index out of bounds
    // on a Logic Bus
    if (startIndex < 0 || endIndex < 0) {
      throw Exception(
          'Start ($startIndex) and End ($endIndex) must be greater than or '
          'equal to 0.');
    }
    // If the +ve indices are more than Logic bus width, Index out of bounds
    if (endIndex > bus.width - 1 || startIndex > bus.width - 1) {
      throw Exception(
          'Index out of bounds, indices $startIndex and $endIndex must be less'
          ' than ${bus.width}');
    }

    // original name can't be unpreferred because you cannot do a bit slice
    // on expressions in SystemVerilog, and other expressions could have
    // been in-lined
    _original = 'original_${bus.name}';

    _subset =
        Module.unpreferredName('subset_${endIndex}_${startIndex}_${bus.name}');

    addInput(_original, bus, width: bus.width);
    final newWidth = (endIndex - startIndex).abs() + 1;
    addOutput(_subset, width: newWidth);

    // so that people can't do a slice assign, not (yet?) implemented
    subset.makeUnassignable();

    _setup();
  }

  /// Performs setup steps for custom functional behavior.
  void _setup() {
    _execute(); // for initial values
    original.glitch.listen((args) {
      _execute();
    });
  }

  /// Executes the functional behavior of this gate.
  void _execute() {
    if (original.width == 1) {
      subset.put(original.value);
      return;
    }

    if (endIndex < startIndex) {
      subset.put(original.value.getRange(endIndex, startIndex + 1).reversed);
    } else {
      subset.put(original.value.getRange(startIndex, endIndex + 1));
    }
  }

  @override
  String inlineVerilog(Map<String, String> inputs) {
    if (inputs.length != 1) {
      throw Exception('BusSubset has exactly one input, but saw $inputs.');
    }
    final a = inputs[_original]!;

    // When, input width is 1, ignore startIndex and endIndex
    if (original.width == 1) {
      return a;
    }

    // SystemVerilog doesn't allow reverse-order select to reverse a bus,
    // so do it manually
    if (startIndex > endIndex) {
      final swizzleContents =
          List.generate(startIndex - endIndex + 1, (i) => '$a[${endIndex + i}]')
<<<<<<< HEAD
              .join(', ') +
          '}';
=======
              .join(',');
      return '{$swizzleContents}';
>>>>>>> 5d106cc3
    }

    final sliceString =
        startIndex == endIndex ? '[$startIndex]' : '[$endIndex:$startIndex]';
    return '$a$sliceString';
  }

  @override
  String instantiationCirct(
      String instanceType,
      String instanceName,
      Map<String, String> inputs,
      Map<String, String> outputs,
      CirctSynthesizer synthesizer) {
    assert(inputs.length == 1);
    assert(outputs.length == 1);
    var originalName = inputs[_original];
    var subsetName = outputs[_subset];

    var lines = <String>['// $instanceName'];

    if (startIndex < endIndex) {
      lines.add('%$subsetName = comb.extract %$originalName from $startIndex :'
          ' (i${original.width}) -> i${subset.width}');
    } else {
      var bitNames = <String>[];
      for (var i = endIndex; i <= startIndex; i++) {
        var bitName = synthesizer.nextTempName(parent!);
        lines.add('%$bitName = comb.extract %$originalName from $i :'
            '(i${original.width}) -> i1');
        bitNames.add(bitName);
      }
      var bitsString = bitNames.map((e) => '%$e').join(', ');
      var widthsString = bitNames.map((e) => 'i1').join(', ');
      lines.add('%$subsetName = comb.concat $bitsString : $widthsString');
    }

    return lines.join('\n');
  }
}

/// A [Module] that performs concatenation of signals into one bigger [Logic].
///
/// The concatenation occurs such that index 0 of [signals] is the *most*
/// significant bit(s).
///
<<<<<<< HEAD
/// You can use convenience functions [LogicSwizzle.swizzle] or [LogicSwizzle.rswizzle] to
/// more easily use this [Module].
class Swizzle extends Module with InlineSystemVerilog, CustomCirct {
=======
/// You can use convenience functions [swizzle()] or [rswizzle()] to more easily
/// use this [Module].
class Swizzle extends Module with InlineSystemVerilog, FullyCombinational {
>>>>>>> 5d106cc3
  final String _out = Module.unpreferredName('swizzled');

  /// The output port containing concatenated signals.
  Logic get out => output(_out);

  final List<Logic> _swizzleInputs = [];

  /// Constructs a [Module] which concatenates [signals] into one large [out].
  Swizzle(List<Logic> signals, {super.name = 'swizzle'}) {
    var idx = 0;
    var outputWidth = 0;
    for (final signal in signals.reversed) {
      //reverse so bit 0 is the last thing in the input list
      final inputName = Module.unpreferredName('in${idx++}');
      _swizzleInputs.add(
        addInput(inputName, signal, width: signal.width),
      );
      outputWidth += signal.width;
    }
    addOutput(_out, width: outputWidth);

    _execute(); // for initial values
    for (final swizzleInput in _swizzleInputs) {
      swizzleInput.glitch.listen((args) {
        _execute();
      });
    }
  }

  /// Executes the functional behavior of this gate.
  void _execute() {
    final updatedVal = LogicValue.of(_swizzleInputs.map((e) => e.value));
    out.put(updatedVal);
  }

  @override
  String inlineVerilog(Map<String, String> inputs) {
    if (inputs.length != _swizzleInputs.length) {
      throw Exception('This swizzle has ${_swizzleInputs.length} inputs,'
          ' but saw $inputs with ${inputs.length} values.');
    }
    final inputStr = _swizzleInputs.reversed
        .where((e) => e.width > 0)
        .map((e) => inputs[e.name])
        .join(', ');
    return '{$inputStr}';
  }

  @override
  String instantiationCirct(
      String instanceType,
      String instanceName,
      Map<String, String> inputs,
      Map<String, String> outputs,
      CirctSynthesizer synthesizer) {
    assert(inputs.length == _swizzleInputs.length);
    assert(outputs.length == 1);

    var outputName = outputs[_out];

    var nonZeroSwizzleInputs =
        _swizzleInputs.reversed.where((e) => e.width > 0);

    var bitsString =
        nonZeroSwizzleInputs.map((e) => '%${inputs[e.name]}').join(', ');
    var widthsString =
        nonZeroSwizzleInputs.map((e) => 'i${e.width}').join(', ');

    return [
      '// $instanceName',
      '%$outputName = comb.concat $bitsString : $widthsString'
    ].join('\n');
  }
}<|MERGE_RESOLUTION|>--- conflicted
+++ resolved
@@ -14,18 +14,13 @@
 ///
 /// The returned signal is inclusive of both the [startIndex] and [endIndex].
 /// The output [subset] will have width equal to `|endIndex - startIndex| + 1`.
-<<<<<<< HEAD
-class BusSubset extends Module with InlineSystemVerilog, CustomCirct {
-  /// Name for a port of this module.
-  late final String _original, _subset;
-=======
-class BusSubset extends Module with InlineSystemVerilog, FullyCombinational {
+class BusSubset extends Module
+    with InlineSystemVerilog, FullyCombinational, CustomCirct {
   /// Name for the input port of this module.
   late final String _original;
 
   /// Name for the output port of this module.
   late final String _subset;
->>>>>>> 5d106cc3
 
   /// The input to get a subset of.
   Logic get original => input(_original);
@@ -116,13 +111,8 @@
     if (startIndex > endIndex) {
       final swizzleContents =
           List.generate(startIndex - endIndex + 1, (i) => '$a[${endIndex + i}]')
-<<<<<<< HEAD
-              .join(', ') +
-          '}';
-=======
               .join(',');
       return '{$swizzleContents}';
->>>>>>> 5d106cc3
     }
 
     final sliceString =
@@ -169,15 +159,10 @@
 /// The concatenation occurs such that index 0 of [signals] is the *most*
 /// significant bit(s).
 ///
-<<<<<<< HEAD
-/// You can use convenience functions [LogicSwizzle.swizzle] or [LogicSwizzle.rswizzle] to
-/// more easily use this [Module].
-class Swizzle extends Module with InlineSystemVerilog, CustomCirct {
-=======
 /// You can use convenience functions [swizzle()] or [rswizzle()] to more easily
 /// use this [Module].
-class Swizzle extends Module with InlineSystemVerilog, FullyCombinational {
->>>>>>> 5d106cc3
+class Swizzle extends Module
+    with InlineSystemVerilog, FullyCombinational, CustomCirct {
   final String _out = Module.unpreferredName('swizzled');
 
   /// The output port containing concatenated signals.
