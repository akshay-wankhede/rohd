/// Copyright (C) 2021-2023 Intel Corporation
/// SPDX-License-Identifier: BSD-3-Clause
///
/// gates.dart
/// Definition for basic gates
///
/// 2021 May 7
/// Author: Max Korbel <max.korbel@intel.com>
///

import 'dart:math';

import 'package:rohd/rohd.dart';
import 'package:rohd/src/exceptions/exceptions.dart';

/// A [Module] which has only combinational logic within it and defines
/// custom functionality.
///
/// This type of [Module] implies that any input port may combinationally
/// affect any output.
mixin FullyCombinational on Module {
  @override
  Map<Logic, List<Logic>> getCombinationalPaths() {
    // combinational gates are all combinational paths
    final allOutputs = outputs.values.toList();
    return Map.fromEntries(
        inputs.values.map((inputPort) => MapEntry(inputPort, allOutputs)));
  }
}

/// A gate [Module] that performs bit-wise inversion.
<<<<<<< HEAD
class NotGate extends Module with InlineSystemVerilog, CustomCirct {
  /// Name for a port of this module.
  late final String _a, _out;
=======
class NotGate extends Module with InlineSystemVerilog, FullyCombinational {
  /// Name for the input of this inverter.
  late final String _inName;

  /// Name for the output of this inverter.
  late final String _outName;
>>>>>>> 5d106cc3

  /// The input to this [NotGate].
  Logic get _in => input(_inName);

  /// The output of this [NotGate].
  Logic get out => output(_outName);

  /// Constructs a [NotGate] with [in_] as its input.
  ///
  /// You can optionally set [name] to name this [Module].
  NotGate(Logic in_, {super.name = 'not'}) {
    _inName = Module.unpreferredName(in_.name);
    _outName = Module.unpreferredName('${in_.name}_b');
    addInput(_inName, in_, width: in_.width);
    addOutput(_outName, width: in_.width);
    _setup();
  }

  /// Performs setup steps for custom functional behavior.
  void _setup() {
    _execute(); // for initial values
    _in.glitch.listen((args) {
      _execute();
    });
  }

  /// Executes the functional behavior of this gate.
  void _execute() {
    out.put(~_in.value);
  }

  @override
  String inlineVerilog(Map<String, String> inputs) {
    if (inputs.length != 1) {
      throw Exception('Gate has exactly one input.');
    }
    final a = inputs[_inName]!;
    return '~$a';
  }

  @override
  String instantiationCirct(
      String instanceType,
      String instanceName,
      Map<String, String> inputs,
      Map<String, String> outputs,
      CirctSynthesizer synthesizer) {
    assert(inputs.length == 1);
    assert(outputs.length == 1);
    var aName = inputs[_a]!;
    var outName = outputs[_out]!;
    var neg1 = synthesizer.nextTempName(parent!);
    return [
      '// $instanceName',
      '%$neg1 = hw.constant -1 : i${a.width}',
      '%$outName = comb.xor %$aName, %$neg1 : i${out.width}'
    ].join('\n');
  }
}

/// A generic unary gate [Module].
///
/// It always takes one input, and the output width is always 1.
<<<<<<< HEAD
abstract class _OneInputUnaryGate extends Module
    with InlineSystemVerilog, CustomCirct {
  /// Name for a port of this module.
  late final String _a, _y;
=======
class _OneInputUnaryGate extends Module
    with InlineSystemVerilog, FullyCombinational {
  /// Name for the input port of this module.
  late final String _inName;

  /// Name for the output port of this module.
  late final String _outName;
>>>>>>> 5d106cc3

  /// The input to this gate.
  Logic get _in => input(_inName);

  /// The output of this gate (width is always 1).
  Logic get out => output(_outName);

  /// The output of this gate (width is always 1).
  ///
  /// Deprecated: use [out] instead.
  @Deprecated('Use `out` instead.')
  Logic get y => out;

  final LogicValue Function(LogicValue a) _op;
  final String _svOpStr;

  /// Constructs a unary gate for an abitrary custom functional implementation.
  ///
<<<<<<< HEAD
  /// The function [_op] is executed as the custom functional behavior.  When this
  /// [Module] is in-lined as SystemVerilog, it will use [_svOpStr] as the prefix to the
  /// input signal name (e.g. if [_svOpStr] was "&", generated SystemVerilog may look like "&a").
  _OneInputUnaryGate(this._op, this._svOpStr, Logic a, {String name = 'ugate'})
=======
  /// The function [_op] is executed as the custom functional behavior.  When
  /// this [Module] is in-lined as SystemVerilog, it will use [_opStr] as the
  /// prefix to the input signal name (e.g. if [_opStr] was "&", generated
  /// SystemVerilog may look like "&a").
  _OneInputUnaryGate(this._op, this._opStr, Logic in_, {String name = 'ugate'})
>>>>>>> 5d106cc3
      : super(name: name) {
    _inName = Module.unpreferredName(in_.name);
    _outName = Module.unpreferredName('${name}_${in_.name}');
    addInput(_inName, in_, width: in_.width);
    addOutput(_outName);
    _setup();
  }

  /// Performs setup steps for custom functional behavior.
  void _setup() {
    _execute(); // for initial values
    _in.glitch.listen((args) {
      _execute();
    });
  }

  /// Executes the functional behavior of this gate.
  void _execute() {
    out.put(_op(_in.value));
  }

  @override
  String inlineVerilog(Map<String, String> inputs) {
<<<<<<< HEAD
    if (inputs.length != 1) throw Exception('Gate has exactly one input.');
    var a = inputs[_a]!;
    return '$_svOpStr$a';
  }

  @override
  String instantiationCirct(
      String instanceType,
      String instanceName,
      Map<String, String> inputs,
      Map<String, String> outputs,
      CirctSynthesizer synthesizer) {
    assert(inputs.length == 1);
    assert(outputs.length == 1);
    var aName = inputs[_a]!;
    var yName = outputs[_y]!;
    return [
      '// $instanceName',
      _generateCirct(aName, yName, synthesizer),
    ].join('\n');
=======
    if (inputs.length != 1) {
      throw Exception('Gate has exactly one input.');
    }
    final in_ = inputs[_inName]!;
    return '$_opStr$in_';
>>>>>>> 5d106cc3
  }

  String _generateCirct(
      String aName, String yName, CirctSynthesizer synthesizer);
}

/// A generic two-input bitwise gate [Module].
///
<<<<<<< HEAD
/// It always takes two inputs and has one output.  All ports have the same width.
abstract class _TwoInputBitwiseGate extends Module
    with InlineSystemVerilog, CustomCirct {
  /// Name for a port of this module.
  late final String _a, _b, _y;
=======
/// It always takes two inputs and has one output.  All ports have the
/// same width.
abstract class _TwoInputBitwiseGate extends Module
    with InlineSystemVerilog, FullyCombinational {
  /// Name for a first input port of this module.
  late final String _in0Name;

  /// Name for a second input port of this module.
  late final String _in1Name;

  /// Name for the output port of this module.
  late final String _outName;
>>>>>>> 5d106cc3

  /// An input to this gate.
  Logic get _in0 => input(_in0Name);

  /// An input to this gate.
  Logic get _in1 => input(_in1Name);

  /// The output of this gate.
  Logic get out => output(_outName);

  /// The output of this gate.
  ///
  /// Deprecated: use [out] instead.
  @Deprecated('Use `out` instead.')
  Logic get y => out;

<<<<<<< HEAD
  final LogicValue Function(LogicValue a, LogicValue b) _op;
  final String _svOpStr;
  final String _circtOpStr;
=======
  /// The functional operation to perform for this gate.
  final LogicValue Function(LogicValue in0, LogicValue in1) _op;

  /// The `String` representing the operation to perform in generated code.
  final String _opStr;
>>>>>>> 5d106cc3

  /// Constructs a two-input bitwise gate for an abitrary custom functional
  /// implementation.
  ///
<<<<<<< HEAD
  /// The function [_op] is executed as the custom functional behavior.  When this
  /// [Module] is in-lined as SystemVerilog, it will use [_svOpStr] as a String between the two input
  /// signal names (e.g. if [_svOpStr] was "&", generated SystemVerilog may look like "a & b").
  _TwoInputBitwiseGate(
      this._op, this._svOpStr, this._circtOpStr, Logic a, dynamic b,
=======
  /// The function [_op] is executed as the custom functional behavior.  When
  /// this [Module] is in-lined as SystemVerilog, it will use [_opStr] as a
  /// String between the two input signal names (e.g. if [_opStr] was "&",
  /// generated SystemVerilog may look like "a & b").
  _TwoInputBitwiseGate(this._op, this._opStr, Logic in0, dynamic in1,
>>>>>>> 5d106cc3
      {String name = 'gate2'})
      : super(name: name) {
    if (in1 is Logic && in0.width != in1.width) {
      throw Exception('Input widths must match,'
          ' but found $in0 and $in1 with different widths.');
    }

    final in1Logic = in1 is Logic ? in1 : Const(in1, width: in0.width);

    _in0Name = Module.unpreferredName('in0_${in0.name}');
    _in1Name = Module.unpreferredName('in1_${in1Logic.name}');
    _outName = Module.unpreferredName('${in0.name}_${name}_${in1Logic.name}');

    addInput(_in0Name, in0, width: in0.width);
    addInput(_in1Name, in1Logic, width: in1Logic.width);
    addOutput(_outName, width: in0.width);

    _setup();
  }

  /// Performs setup steps for custom functional behavior.
  void _setup() {
    _execute(); // for initial values
    _in0.glitch.listen((args) {
      _execute();
    });
    _in1.glitch.listen((args) {
      _execute();
    });
  }

  /// Executes the functional behavior of this gate.
  void _execute() {
    dynamic toPut;
    try {
      toPut = _op(_in0.value, _in1.value);
    } on Exception {
      // in case of things like divide by 0
      toPut = LogicValue.x;
    }
    out.put(toPut);
  }

  @override
  String inlineVerilog(Map<String, String> inputs) {
<<<<<<< HEAD
    if (inputs.length != 2) throw Exception('Gate has exactly two inputs.');
    var a = inputs[_a]!;
    var b = inputs[_b]!;
    return '$a $_svOpStr $b';
  }

  @override
  String instantiationCirct(
      String instanceType,
      String instanceName,
      Map<String, String> inputs,
      Map<String, String> outputs,
      CirctSynthesizer synthesizer) {
    assert(inputs.length == 2);
    assert(outputs.length == 1);
    var aName = inputs[_a]!;
    var bName = inputs[_b]!;
    var yName = outputs[_y]!;
    return [
      '// $instanceName',
      '%$yName = comb.$_circtOpStr %$aName, %$bName : i${y.width}'
    ].join('\n');
=======
    if (inputs.length != 2) {
      throw Exception('Gate has exactly two inputs.');
    }
    final in0 = inputs[_in0Name]!;
    final in1 = inputs[_in1Name]!;
    return '$in0 $_opStr $in1';
>>>>>>> 5d106cc3
  }
}

/// A generic two-input comparison gate [Module].
///
/// It always takes two inputs of the same width and has one 1-bit output.
abstract class _TwoInputComparisonGate extends Module
<<<<<<< HEAD
    with InlineSystemVerilog, CustomCirct {
  late final String _a, _b, _y;
=======
    with InlineSystemVerilog, FullyCombinational {
  /// Name for a first input port of this module.
  late final String _in0Name;

  /// Name for a second input port of this module.
  late final String _in1Name;

  /// Name for the output port of this module.
  late final String _outName;
>>>>>>> 5d106cc3

  /// An input to this gate.
  Logic get _in0 => input(_in0Name);

  /// An input to this gate.
  Logic get _in1 => input(_in1Name);

  /// The output of this gate.
  Logic get out => output(_outName);

<<<<<<< HEAD
  final LogicValue Function(LogicValue a, LogicValue b) _op;
  final String _svOpStr;
  final String _circtOpStr;
=======
  /// The output of this gate.
  ///
  /// Deprecated: use [out] instead.
  @Deprecated('Use `out` instead.')
  Logic get y => out;

  /// The functional operation to perform for this gate.
  final LogicValue Function(LogicValue in0, LogicValue in1) _op;

  /// The `String` representing the operation to perform in generated code.
  final String _opStr;
>>>>>>> 5d106cc3

  /// Constructs a two-input comparison gate for an abitrary custom functional
  /// implementation.
  ///
<<<<<<< HEAD
  /// The function [_op] is executed as the custom functional behavior.  When this
  /// [Module] is in-lined as SystemVerilog, it will use [_svOpStr] as a String between the two input
  /// signal names (e.g. if [_svOpStr] was ">", generated SystemVerilog may look like "a > b").
  _TwoInputComparisonGate(
      this._op, this._svOpStr, this._circtOpStr, Logic a, dynamic b,
=======
  /// The function [_op] is executed as the custom functional behavior.  When
  /// this [Module] is in-lined as SystemVerilog, it will use [_opStr] as a
  /// String between the two input signal names (e.g. if [_opStr] was ">",
  /// generated SystemVerilog may look like "a > b").
  _TwoInputComparisonGate(this._op, this._opStr, Logic in0, dynamic in1,
>>>>>>> 5d106cc3
      {String name = 'cmp2'})
      : super(name: name) {
    if (in1 is Logic && in0.width != in1.width) {
      throw Exception('Input widths must match,'
          ' but found $in0 and $in1 with different widths.');
    }

    final in1Logic = in1 is Logic ? in1 : Const(in1, width: in0.width);

    _in0Name = Module.unpreferredName('in0_${in0.name}');
    _in1Name = Module.unpreferredName('in1_${in1Logic.name}');
    _outName = Module.unpreferredName('${in0.name}_${name}_${in1Logic.name}');

    addInput(_in0Name, in0, width: in0.width);
    addInput(_in1Name, in1Logic, width: in1Logic.width);
    addOutput(_outName);

    _setup();
  }

  /// Performs setup steps for custom functional behavior.
  void _setup() {
    _execute(); // for initial values
    _in0.glitch.listen((args) {
      _execute();
    });
    _in1.glitch.listen((args) {
      _execute();
    });
  }

  /// Executes the functional behavior of this gate.
  void _execute() {
    out.put(_op(_in0.value, _in1.value));
  }

  @override
  String inlineVerilog(Map<String, String> inputs) {
<<<<<<< HEAD
    if (inputs.length != 2) throw Exception('Gate has exactly two inputs.');
    var a = inputs[_a]!;
    var b = inputs[_b]!;
    return '$a $_svOpStr $b';
  }

  @override
  String instantiationCirct(
      String instanceType,
      String instanceName,
      Map<String, String> inputs,
      Map<String, String> outputs,
      CirctSynthesizer synthesizer) {
    assert(inputs.length == 2);
    assert(outputs.length == 1);
    var aName = inputs[_a]!;
    var bName = inputs[_b]!;
    var yName = outputs[_y]!;
    return [
      '// $instanceName',
      '%$yName = comb.icmp $_circtOpStr %$aName, %$bName : i${a.width}'
    ].join('\n');
=======
    if (inputs.length != 2) {
      throw Exception('Gate has exactly two inputs.');
    }
    final in0 = inputs[_in0Name]!;
    final in1 = inputs[_in1Name]!;
    return '$in0 $_opStr $in1';
>>>>>>> 5d106cc3
  }
}

/// A generic two-input shift gate [Module].
///
<<<<<<< HEAD
/// It always takes two inputs and has one output of equal width to the primary of the input.
class _ShiftGate extends Module with InlineSystemVerilog, CustomCirct {
  late final String _a, _b, _y;
=======
/// It always takes two inputs and has one output of equal width to the primary
/// of the input.
class _ShiftGate extends Module with InlineSystemVerilog, FullyCombinational {
  /// Name for the main input port of this module.
  late final String _inName;

  /// Name for the shift amount input port of this module.
  late final String _shiftAmountName;

  /// Name for the output port of this module.
  late final String _outName;
>>>>>>> 5d106cc3

  /// The primary input to this gate.
  Logic get _in => input(_inName);

  /// The shift amount for this gate.
  Logic get _shiftAmount => input(_shiftAmountName);

  /// The output of this gate.
  Logic get out => output(_outName);

  /// The functional operation to perform for this gate.
  final LogicValue Function(LogicValue in_, LogicValue shiftAmount) _op;

<<<<<<< HEAD
  final LogicValue Function(LogicValue a, LogicValue b) _op;
  final String _svOpStr;
  final String _circtOpStr;
=======
  /// The `String` representing the operation to perform in generated code.
  final String _opStr;
>>>>>>> 5d106cc3

  /// Whether or not this gate operates on a signed number.
  final bool signed;

  /// Constructs a two-input shift gate for an abitrary custom functional
  /// implementation.
  ///
<<<<<<< HEAD
  /// The function [_op] is executed as the custom functional behavior.  When this
  /// [Module] is in-lined as SystemVerilog, it will use [_svOpStr] as a String between the two input
  /// signal names (e.g. if [_svOpStr] was ">>", generated SystemVerilog may look like "a >> b").
  _ShiftGate(this._op, this._svOpStr, this._circtOpStr, Logic a, dynamic b,
=======
  /// The function [_op] is executed as the custom functional behavior.  When
  /// this [Module] is in-lined as SystemVerilog, it will use [_opStr] as a
  /// String between the two input signal names (e.g. if [_opStr] was ">>",
  /// generated SystemVerilog may look like "a >> b").
  _ShiftGate(this._op, this._opStr, Logic in_, dynamic shiftAmount,
>>>>>>> 5d106cc3
      {String name = 'gate2', this.signed = false})
      : super(name: name) {
    final shiftAmountLogic = shiftAmount is Logic
        ? shiftAmount
        : Const(shiftAmount, width: in_.width);

    _inName = Module.unpreferredName('in_${in_.name}');
    _shiftAmountName =
        Module.unpreferredName('shiftAmount_${shiftAmountLogic.name}');
    _outName =
        Module.unpreferredName('${in_.name}_${name}_${shiftAmountLogic.name}');

    addInput(_inName, in_, width: in_.width);
    addInput(_shiftAmountName, shiftAmountLogic, width: shiftAmountLogic.width);
    addOutput(_outName, width: in_.width);

    _setup();
  }

  /// Performs setup steps for custom functional behavior.
  void _setup() {
    _execute(); // for initial values
    _in.glitch.listen((args) {
      _execute();
    });
    _shiftAmount.glitch.listen((args) {
      _execute();
    });
  }

  /// Executes the functional behavior of this gate.
  void _execute() {
    out.put(_op(_in.value, _shiftAmount.value));
  }

  @override
  String inlineVerilog(Map<String, String> inputs) {
<<<<<<< HEAD
    if (inputs.length != 2) throw Exception('Gate has exactly two inputs.');
    var a = inputs[_a]!;
    var b = inputs[_b]!;
    var aStr = signed ? '\$signed($a)' : a;
    return '$aStr $_svOpStr $b';
  }

  List<String> _paddingCirct(String newName, String originalName, Logic signal,
      int targetWidth, CirctSynthesizer synthesizer) {
    assert(signal.width <= targetWidth);

    var lines = <String>[];
    var paddingVar = synthesizer.nextTempName(parent!);
    var paddingWidth = targetWidth - signal.width;

    if (signed) {
      var signVar = synthesizer.nextTempName(parent!);
      lines.add(
          '%$signVar = comb.extract %$originalName from ${signal.width - 1} :'
          '(i${signal.width}) -> i1');
      lines.add('%$paddingVar = comb.replicate %$signVar : '
          '(i1) -> i$paddingWidth');
    } else {
      lines.add('%$paddingVar = hw.constant 0 : i$paddingWidth');
    }

    lines.add('%$newName = comb.concat %$paddingVar, %$originalName :'
        ' i$paddingWidth, i${signal.width}');
    return lines;
  }

  @override
  String instantiationCirct(
      String instanceType,
      String instanceName,
      Map<String, String> inputs,
      Map<String, String> outputs,
      CirctSynthesizer synthesizer) {
    assert(inputs.length == 2);
    assert(outputs.length == 1);

    var aName = inputs[_a]!;
    var bName = inputs[_b]!;
    var inputWidth = max(a.width, b.width);
    var inputLines = <String>[];
    var aWideName = aName, bWideName = bName;
    if (a.width < inputWidth) {
      aWideName = synthesizer.nextTempName(parent!);
      inputLines
          .addAll(_paddingCirct(aWideName, aName, a, inputWidth, synthesizer));
    }
    if (b.width < inputWidth) {
      bWideName = synthesizer.nextTempName(parent!);
      inputLines
          .addAll(_paddingCirct(bWideName, bName, b, inputWidth, synthesizer));
    }

    var yName = outputs[_y]!;
    var yWideName = yName;
    var outputLines = <String>[];
    if (y.width < inputWidth) {
      yWideName = synthesizer.nextTempName(parent!);
      outputLines.add('%$yName = comb.extract %$yWideName from 0 :'
          ' (i$inputWidth) -> i${y.width}');
    }

    return [
      '// $instanceName',
      ...inputLines,
      '%$yWideName = comb.$_circtOpStr %$aWideName, %$bWideName : i$inputWidth',
      ...outputLines,
    ].join('\n');
=======
    if (inputs.length != 2) {
      throw Exception('Gate has exactly two inputs.');
    }
    final in_ = inputs[_inName]!;
    final shiftAmount = inputs[_shiftAmountName]!;
    final aStr = signed ? '\$signed($in_)' : in_;
    return '$aStr $_opStr $shiftAmount';
>>>>>>> 5d106cc3
  }
}

/// A two-input AND gate.
class And2Gate extends _TwoInputBitwiseGate {
<<<<<<< HEAD
  And2Gate(Logic a, Logic b, {String name = 'and'})
      : super((a, b) => a & b, '&', 'and', a, b, name: name);
=======
  /// Calculates the AND of [in0] and [in1].
  And2Gate(Logic in0, Logic in1, {String name = 'and'})
      : super((a, b) => a & b, '&', in0, in1, name: name);
>>>>>>> 5d106cc3
}

/// A two-input OR gate.
class Or2Gate extends _TwoInputBitwiseGate {
<<<<<<< HEAD
  Or2Gate(Logic a, Logic b, {String name = 'or'})
      : super((a, b) => a | b, '|', 'or', a, b, name: name);
=======
  /// Calculates the OR of [in0] and [in1].
  Or2Gate(Logic in0, Logic in1, {String name = 'or'})
      : super((a, b) => a | b, '|', in0, in1, name: name);
>>>>>>> 5d106cc3
}

/// A two-input XOR gate.
class Xor2Gate extends _TwoInputBitwiseGate {
<<<<<<< HEAD
  Xor2Gate(Logic a, Logic b, {String name = 'xor'})
      : super((a, b) => a ^ b, '^', 'xor', a, b, name: name);
=======
  /// Calculates the XOR of [in0] and [in1].
  Xor2Gate(Logic in0, Logic in1, {String name = 'xor'})
      : super((a, b) => a ^ b, '^', in0, in1, name: name);
>>>>>>> 5d106cc3
}

/// A two-input addition module.
class Add extends _TwoInputBitwiseGate {
<<<<<<< HEAD
  Add(Logic a, dynamic b, {String name = 'add'})
      : super((a, b) => a + b, '+', 'add', a, b, name: name);
=======
  /// Calculates the sum of [in0] and [in1].
  ///
  /// [in1] can be either a [Logic] or [int].
  Add(Logic in0, dynamic in1, {String name = 'add'})
      : super((a, b) => a + b, '+', in0, in1, name: name);
>>>>>>> 5d106cc3
}

/// A two-input subtraction module.
class Subtract extends _TwoInputBitwiseGate {
<<<<<<< HEAD
  Subtract(Logic a, dynamic b, {String name = 'subtract'})
      : super((a, b) => a - b, '-', 'sub', a, b, name: name);
=======
  /// Calculates the difference between [in0] and [in1].
  ///
  /// [in1] can be either a [Logic] or [int].
  Subtract(Logic in0, dynamic in1, {String name = 'subtract'})
      : super((a, b) => a - b, '-', in0, in1, name: name);
>>>>>>> 5d106cc3
}

/// A two-input multiplication module.
class Multiply extends _TwoInputBitwiseGate {
<<<<<<< HEAD
  Multiply(Logic a, dynamic b, {String name = 'multiply'})
      : super((a, b) => a * b, '*', 'mul', a, b, name: name);
=======
  /// Calculates the product of [in0] and [in1].
  ///
  /// [in1] can be either a [Logic] or [int].
  Multiply(Logic in0, dynamic in1, {String name = 'multiply'})
      : super((a, b) => a * b, '*', in0, in1, name: name);
>>>>>>> 5d106cc3
}

/// A two-input divison module.
class Divide extends _TwoInputBitwiseGate {
<<<<<<< HEAD
  Divide(Logic a, dynamic b, {String name = 'divide'})
      : super((a, b) => a / b, '/', 'divu', a, b, name: name);
=======
  /// Calculates [in0] divided by [in1].
  ///
  /// [in1] can be either a [Logic] or [int].
  Divide(Logic in0, dynamic in1, {String name = 'divide'})
      : super((a, b) => a / b, '/', in0, in1, name: name);
}

/// A two-input modulo module.
class Modulo extends _TwoInputBitwiseGate {
  /// Calculates the module of [in0] % [in1].
  ///
  /// [in1] can be either a [Logic] or [int].
  Modulo(Logic in0, dynamic in1, {String name = 'modulo'})
      : super((a, b) => a % b, '%', in0, in1, name: name);
>>>>>>> 5d106cc3
}

/// A two-input equality comparison module.
class Equals extends _TwoInputComparisonGate {
<<<<<<< HEAD
  Equals(Logic a, dynamic b, {String name = 'equals'})
      : super((a, b) => a.eq(b), '==', 'eq', a, b, name: name);
=======
  /// Calculates whether [in0] and [in1] are equal.
  ///
  /// [in1] can be either a [Logic] or [int].
  Equals(Logic in0, dynamic in1, {String name = 'equals'})
      : super((a, b) => a.eq(b), '==', in0, in1, name: name);
>>>>>>> 5d106cc3
}

/// A two-input comparison module for less-than.
class LessThan extends _TwoInputComparisonGate {
<<<<<<< HEAD
  LessThan(Logic a, dynamic b, {String name = 'lessthan'})
      : super((a, b) => a < b, '<', 'ult', a, b, name: name);
=======
  /// Calculates whether [in0] is less than [in1].
  ///
  /// [in1] can be either a [Logic] or [int].
  LessThan(Logic in0, dynamic in1, {String name = 'lessthan'})
      : super((a, b) => a < b, '<', in0, in1, name: name);
>>>>>>> 5d106cc3
}

/// A two-input comparison module for greater-than.
class GreaterThan extends _TwoInputComparisonGate {
<<<<<<< HEAD
  GreaterThan(Logic a, dynamic b, {String name = 'greaterthan'})
      : super((a, b) => a > b, '>', 'ugt', a, b, name: name);
=======
  /// Calculates whether [in0] is greater than [in1].
  ///
  /// [in1] can be either a [Logic] or [int].
  GreaterThan(Logic in0, dynamic in1, {String name = 'greaterThan'})
      : super((a, b) => a > b, '>', in0, in1, name: name);
>>>>>>> 5d106cc3
}

/// A two-input comparison module for less-than-or-equal-to.
class LessThanOrEqual extends _TwoInputComparisonGate {
<<<<<<< HEAD
  LessThanOrEqual(Logic a, dynamic b, {String name = 'lessthanorequal'})
      : super((a, b) => a <= b, '<=', 'ule', a, b, name: name);
=======
  /// Calculates whether [in0] is less than or equal to [in1].
  ///
  /// [in1] can be either a [Logic] or [int].
  LessThanOrEqual(Logic in0, dynamic in1, {String name = 'lessThanOrEqual'})
      : super((a, b) => a <= b, '<=', in0, in1, name: name);
>>>>>>> 5d106cc3
}

/// A two-input comparison module for greater-than-or-equal-to.
class GreaterThanOrEqual extends _TwoInputComparisonGate {
<<<<<<< HEAD
  GreaterThanOrEqual(Logic a, dynamic b, {String name = 'greaterthanorequal'})
      : super((a, b) => a >= b, '>=', 'uge', a, b, name: name);
=======
  /// Calculates whether [in0] is greater than or equal to [in1].
  ///
  /// [in1] can be either a [Logic] or [int].
  GreaterThanOrEqual(Logic in0, dynamic in1,
      {String name = 'greaterThanOrEqual'})
      : super((a, b) => a >= b, '>=', in0, in1, name: name);
>>>>>>> 5d106cc3
}

/// A unary AND gate.
class AndUnary extends _OneInputUnaryGate {
<<<<<<< HEAD
  AndUnary(Logic a, {String name = 'uand'})
      : super((a) => a.and(), '&', a, name: name);

  @override
  String _generateCirct(
      String aName, String yName, CirctSynthesizer synthesizer) {
    var neg1 = synthesizer.nextTempName(parent!);
    return [
      '%$neg1 = hw.constant -1 : i${a.width}',
      '%$yName = comb.icmp eq %$aName, %$neg1 : i${a.width}'
    ].join('\n');
  }
=======
  /// Calculates whether all bits of [in_] are high.
  AndUnary(Logic in_, {String name = 'uand'})
      : super((a) => a.and(), '&', in_, name: name);
>>>>>>> 5d106cc3
}

/// A unary OR gate.
class OrUnary extends _OneInputUnaryGate {
<<<<<<< HEAD
  OrUnary(Logic a, {String name = 'uor'})
      : super((a) => a.or(), '|', a, name: name);

  @override
  String _generateCirct(
      String aName, String yName, CirctSynthesizer synthesizer) {
    var zero = synthesizer.nextTempName(parent!);
    return [
      '%$zero = hw.constant 0 : i${a.width}',
      '%$yName = comb.icmp ne %$aName, %$zero : i${a.width}'
    ].join('\n');
  }
=======
  /// Calculates whether any bits of [in_] are high.
  OrUnary(Logic in_, {String name = 'uor'})
      : super((a) => a.or(), '|', in_, name: name);
>>>>>>> 5d106cc3
}

/// A unary XOR gate.
class XorUnary extends _OneInputUnaryGate {
<<<<<<< HEAD
  XorUnary(Logic a, {String name = 'uxor'})
      : super((a) => a.xor(), '^', a, name: name);

  @override
  String _generateCirct(
      String aName, String yName, CirctSynthesizer synthesizer) {
    return '%$yName = comb.parity %$aName : i${a.width}';
  }
=======
  /// Calculates the parity of the bits of [in_].
  XorUnary(Logic in_, {String name = 'uxor'})
      : super((a) => a.xor(), '^', in_, name: name);
>>>>>>> 5d106cc3
}

/// A logical right-shift module.
class RShift extends _ShiftGate {
<<<<<<< HEAD
  RShift(Logic a, Logic shamt, {String name = 'rshift'})
      :
        // Note: >>> vs >> is backwards for SystemVerilog and Dart
        super((a, shamt) => a >>> shamt, '>>', 'shru', a, shamt, name: name);
=======
  /// Calculates the value of [in_] shifted right (logically) by [shiftAmount].
  RShift(Logic in_, dynamic shiftAmount, {String name = 'rshift'})
      : // Note: >>> vs >> is backwards for SystemVerilog and Dart
        super((a, shamt) => a >>> shamt, '>>', in_, shiftAmount, name: name);
>>>>>>> 5d106cc3
}

/// An arithmetic right-shift module.
class ARShift extends _ShiftGate {
<<<<<<< HEAD
  ARShift(Logic a, Logic shamt, {String name = 'arshift'})
      :
        // Note: >>> vs >> is backwards for SystemVerilog and Dart
        super((a, shamt) => a >> shamt, '>>>', 'shrs', a, shamt,
=======
  /// Calculates the value of [in_] shifted right (arithmetically) by
  /// [shiftAmount].
  ARShift(Logic in_, dynamic shiftAmount, {String name = 'arshift'})
      : // Note: >>> vs >> is backwards for SystemVerilog and Dart
        super((a, shamt) => a >> shamt, '>>>', in_, shiftAmount,
>>>>>>> 5d106cc3
            name: name, signed: true);
}

/// A logical left-shift module.
class LShift extends _ShiftGate {
<<<<<<< HEAD
  LShift(Logic a, Logic shamt, {String name = 'lshift'})
      : super((a, shamt) => a << shamt, '<<', 'shl', a, shamt, name: name);
=======
  /// Calculates the value of [in_] shifted left by [shiftAmount].
  LShift(Logic in_, dynamic shiftAmount, {String name = 'lshift'})
      : super((a, shamt) => a << shamt, '<<', in_, shiftAmount, name: name);
>>>>>>> 5d106cc3
}

/// Performs a multiplexer/ternary operation.
///
/// This is equivalent to something like:
/// ```
/// control ? d1 : d0
/// ```
Logic mux(Logic control, Logic d1, Logic d0) => Mux(control, d1, d0).out;

/// A mux (multiplexer) module.
///
<<<<<<< HEAD
/// If [control] has value `1`, then [y] gets [d1].
/// If [control] has value `0`, then [y] gets [d0].
class Mux extends Module with InlineSystemVerilog, CustomCirct {
  late final String _control, _d0, _d1, _y;
=======
/// If [_control] has value `1`, then [out] gets [_d1].
/// If [_control] has value `0`, then [out] gets [_d0].
class Mux extends Module with InlineSystemVerilog, FullyCombinational {
  /// Name for the control signal of this mux.
  late final String _controlName;

  /// Name for the input selected when control is 0.
  late final String _d0Name;

  /// Name for the input selected when control is 1.
  late final String _d1Name;

  /// Name for the output port of this mux.
  late final String _outName;
>>>>>>> 5d106cc3

  /// The control signal for this [Mux].
  Logic get _control => input(_controlName);

  /// [Mux] input propogated when [out] is `0`.
  Logic get _d0 => input(_d0Name);

  /// [Mux] input propogated when [out] is `1`.
  Logic get _d1 => input(_d1Name);

  /// Output port of the [Mux].
  Logic get out => output(_outName);

  /// Output port of the [Mux].
  ///
  /// Use [out] or  [mux] instead.
  @Deprecated('Use `out` or `mux` instead.')
  Logic get y => out;

  /// Constructs a multiplexer which passes [d0] or [d1] to [out] depending
  /// on if [control] is 0 or 1, respectively.
  Mux(Logic control, Logic d1, Logic d0, {super.name = 'mux'}) {
    if (control.width != 1) {
      throw Exception('Control must be single bit Logic, but found $control.');
    }
    if (d0.width != d1.width) {
      throw Exception('d0 ($d0) and d1 ($d1) must be same width');
    }

    _controlName = Module.unpreferredName('control_${control.name}');
    _d0Name = Module.unpreferredName('d0_${d0.name}');
    _d1Name = Module.unpreferredName('d1_${d1.name}');
    _outName = Module.unpreferredName('out');

    addInput(_controlName, control);
    addInput(_d0Name, d0, width: d0.width);
    addInput(_d1Name, d1, width: d1.width);
    addOutput(_outName, width: d0.width);

    _setup();
  }

  /// Performs setup steps for custom functional behavior.
  void _setup() {
    _execute(); // for initial values

    _d0.glitch.listen((args) {
      _execute();
    });
    _d1.glitch.listen((args) {
      _execute();
    });
    _control.glitch.listen((args) {
      _execute();
    });
  }

  /// Executes the functional behavior of the mux.
  void _execute() {
    if (!_control.value.isValid) {
      out.put(_control.value);
    } else if (_control.value == LogicValue.zero) {
      out.put(_d0.value);
    } else if (_control.value == LogicValue.one) {
      out.put(_d1.value);
    }
  }

  @override
  String inlineVerilog(Map<String, String> inputs) {
    if (inputs.length != 3) {
      throw Exception('Mux2 has exactly three inputs.');
    }
    final d0 = inputs[_d0Name]!;
    final d1 = inputs[_d1Name]!;
    final control = inputs[_controlName]!;
    return '$control ? $d1 : $d0';
  }
<<<<<<< HEAD

  @override
  String instantiationCirct(
      String instanceType,
      String instanceName,
      Map<String, String> inputs,
      Map<String, String> outputs,
      CirctSynthesizer synthesizer) {
    assert(inputs.length == 3);
    assert(outputs.length == 1);
    var controlName = inputs[_control]!;
    var d0Name = inputs[_d0]!;
    var d1Name = inputs[_d1]!;
    var yName = outputs[_y]!;
    return [
      '// $instanceName',
      '%$yName = comb.mux %$controlName, %$d1Name, %$d0Name : i${y.width}'
    ].join('\n');
=======
}

/// A two-input bit index gate [Module].
///
/// It always takes two inputs and has one output of width 1.
class IndexGate extends Module with InlineSystemVerilog, FullyCombinational {
  late final String _originalName;
  late final String _indexName;
  late final String _selectionName;

  /// The primary input to this gate.
  Logic get _original => input(_originalName);

  /// The bit index for this gate.
  Logic get _index => input(_indexName);

  /// The output of this gate.
  Logic get selection => output(_selectionName);

  /// Constructs a two-input bit index gate for an abitrary custom functional
  /// implementation.
  ///
  /// The signal will be indexed by [index] as an output.
  /// [Module] is in-lined as SystemVerilog, it will use original[index], where
  /// target is index's int value
  /// When, the [original] has width '1', [index] is ignored in the generated
  /// SystemVerilog.
  IndexGate(Logic original, Logic index) : super() {
    _originalName = 'original_${original.name}';
    _indexName = Module.unpreferredName('index_${index.name}');
    _selectionName =
        Module.unpreferredName('${original.name}_indexby_${index.name}');

    addInput(_originalName, original, width: original.width);
    addInput(_indexName, index, width: index.width);
    addOutput(_selectionName);

    _setup();
  }

  /// Performs setup steps for custom functional behavior.
  void _setup() {
    _execute(); // for initial values
    _original.glitch.listen((args) {
      _execute();
    });
    _index.glitch.listen((args) {
      _execute();
    });
  }

  /// Executes the functional behavior of this gate.
  void _execute() {
    if (_index.value.isValid && _index.value.toInt() < _original.width) {
      final indexVal = _index.value.toInt();
      final outputValue = _original.value.getRange(indexVal, indexVal + 1);
      selection.put(outputValue);
    } else {
      selection.put(LogicValue.x);
    }
  }

  @override
  String inlineVerilog(Map<String, String> inputs) {
    if (inputs.length != 2) {
      throw Exception('Gate has exactly two inputs.');
    }

    final target = inputs[_originalName]!;

    if (_original.width == 1) {
      return target;
    }

    final idx = inputs[_indexName]!;
    return '$target[$idx]';
  }
}

/// A Replication Operator [Module].
///
/// It takes two inputs (bit and width) and outputs a [Logic] representing
/// the input bit repeated over the input width
class ReplicationOp extends Module
    with InlineSystemVerilog, FullyCombinational {
  // input component name
  final String _inputName;
  // output component name
  final String _outputName;
  // Width of the output signal
  final int _multiplier;

  /// The primary input to this gate.
  Logic get _input => input(_inputName);

  /// The output of this gate.
  Logic get replicated => output(_outputName);

  /// Constructs a ReplicationOp
  ///
  /// The signal [original] will be repeated over the [_multiplier] times as an
  /// output.
  /// Input [_multiplier] cannot be negative or zero, an exception will be
  /// thrown, otherwise.
  /// [Module] is in-lined as SystemVerilog, it will use {width{bit}}
  ReplicationOp(Logic original, this._multiplier)
      : _inputName = Module.unpreferredName('input_${original.name}'),
        _outputName = Module.unpreferredName('output_${original.name}') {
    final newWidth = original.width * _multiplier;
    if (newWidth < 1) {
      throw InvalidMultiplierException(newWidth);
    }

    addInput(_inputName, original, width: original.width);
    addOutput(_outputName, width: original.width * _multiplier);
    _setup();
  }

  /// Performs setup steps for custom functional behavior.
  void _setup() {
    _execute(); // for initial values
    _input.glitch.listen((args) {
      _execute();
    });
  }

  /// Executes the functional behavior of this gate.
  void _execute() {
    replicated.put(_input.value.replicate(_multiplier));
  }

  @override
  String inlineVerilog(Map<String, String> inputs) {
    if (inputs.length != 1) {
      throw Exception('Gate has exactly one input.');
    }

    final target = inputs[_inputName]!;
    final width = _multiplier;
    return '{$width{$target}}';
>>>>>>> 5d106cc3
  }
}<|MERGE_RESOLUTION|>--- conflicted
+++ resolved
@@ -29,18 +29,13 @@
 }
 
 /// A gate [Module] that performs bit-wise inversion.
-<<<<<<< HEAD
-class NotGate extends Module with InlineSystemVerilog, CustomCirct {
-  /// Name for a port of this module.
-  late final String _a, _out;
-=======
-class NotGate extends Module with InlineSystemVerilog, FullyCombinational {
+class NotGate extends Module
+    with InlineSystemVerilog, FullyCombinational, CustomCirct {
   /// Name for the input of this inverter.
   late final String _inName;
 
   /// Name for the output of this inverter.
   late final String _outName;
->>>>>>> 5d106cc3
 
   /// The input to this [NotGate].
   Logic get _in => input(_inName);
@@ -104,20 +99,13 @@
 /// A generic unary gate [Module].
 ///
 /// It always takes one input, and the output width is always 1.
-<<<<<<< HEAD
-abstract class _OneInputUnaryGate extends Module
-    with InlineSystemVerilog, CustomCirct {
-  /// Name for a port of this module.
-  late final String _a, _y;
-=======
 class _OneInputUnaryGate extends Module
-    with InlineSystemVerilog, FullyCombinational {
+    with InlineSystemVerilog, FullyCombinational, CustomCirct {
   /// Name for the input port of this module.
   late final String _inName;
 
   /// Name for the output port of this module.
   late final String _outName;
->>>>>>> 5d106cc3
 
   /// The input to this gate.
   Logic get _in => input(_inName);
@@ -136,18 +124,11 @@
 
   /// Constructs a unary gate for an abitrary custom functional implementation.
   ///
-<<<<<<< HEAD
-  /// The function [_op] is executed as the custom functional behavior.  When this
-  /// [Module] is in-lined as SystemVerilog, it will use [_svOpStr] as the prefix to the
-  /// input signal name (e.g. if [_svOpStr] was "&", generated SystemVerilog may look like "&a").
-  _OneInputUnaryGate(this._op, this._svOpStr, Logic a, {String name = 'ugate'})
-=======
   /// The function [_op] is executed as the custom functional behavior.  When
   /// this [Module] is in-lined as SystemVerilog, it will use [_opStr] as the
   /// prefix to the input signal name (e.g. if [_opStr] was "&", generated
   /// SystemVerilog may look like "&a").
   _OneInputUnaryGate(this._op, this._opStr, Logic in_, {String name = 'ugate'})
->>>>>>> 5d106cc3
       : super(name: name) {
     _inName = Module.unpreferredName(in_.name);
     _outName = Module.unpreferredName('${name}_${in_.name}');
@@ -171,10 +152,11 @@
 
   @override
   String inlineVerilog(Map<String, String> inputs) {
-<<<<<<< HEAD
-    if (inputs.length != 1) throw Exception('Gate has exactly one input.');
-    var a = inputs[_a]!;
-    return '$_svOpStr$a';
+    if (inputs.length != 1) {
+      throw Exception('Gate has exactly one input.');
+    }
+    final in_ = inputs[_inName]!;
+    return '$_opStr$in_';
   }
 
   @override
@@ -192,13 +174,6 @@
       '// $instanceName',
       _generateCirct(aName, yName, synthesizer),
     ].join('\n');
-=======
-    if (inputs.length != 1) {
-      throw Exception('Gate has exactly one input.');
-    }
-    final in_ = inputs[_inName]!;
-    return '$_opStr$in_';
->>>>>>> 5d106cc3
   }
 
   String _generateCirct(
@@ -207,17 +182,10 @@
 
 /// A generic two-input bitwise gate [Module].
 ///
-<<<<<<< HEAD
-/// It always takes two inputs and has one output.  All ports have the same width.
-abstract class _TwoInputBitwiseGate extends Module
-    with InlineSystemVerilog, CustomCirct {
-  /// Name for a port of this module.
-  late final String _a, _b, _y;
-=======
 /// It always takes two inputs and has one output.  All ports have the
 /// same width.
 abstract class _TwoInputBitwiseGate extends Module
-    with InlineSystemVerilog, FullyCombinational {
+    with InlineSystemVerilog, FullyCombinational, CustomCirct {
   /// Name for a first input port of this module.
   late final String _in0Name;
 
@@ -226,7 +194,6 @@
 
   /// Name for the output port of this module.
   late final String _outName;
->>>>>>> 5d106cc3
 
   /// An input to this gate.
   Logic get _in0 => input(_in0Name);
@@ -243,34 +210,24 @@
   @Deprecated('Use `out` instead.')
   Logic get y => out;
 
-<<<<<<< HEAD
-  final LogicValue Function(LogicValue a, LogicValue b) _op;
-  final String _svOpStr;
-  final String _circtOpStr;
-=======
   /// The functional operation to perform for this gate.
   final LogicValue Function(LogicValue in0, LogicValue in1) _op;
 
+  //TODO: rewrite and doc
   /// The `String` representing the operation to perform in generated code.
-  final String _opStr;
->>>>>>> 5d106cc3
+  final String _svOpStr;
+
+  final String _circtOpStr;
 
   /// Constructs a two-input bitwise gate for an abitrary custom functional
   /// implementation.
   ///
-<<<<<<< HEAD
-  /// The function [_op] is executed as the custom functional behavior.  When this
-  /// [Module] is in-lined as SystemVerilog, it will use [_svOpStr] as a String between the two input
-  /// signal names (e.g. if [_svOpStr] was "&", generated SystemVerilog may look like "a & b").
-  _TwoInputBitwiseGate(
-      this._op, this._svOpStr, this._circtOpStr, Logic a, dynamic b,
-=======
   /// The function [_op] is executed as the custom functional behavior.  When
   /// this [Module] is in-lined as SystemVerilog, it will use [_opStr] as a
   /// String between the two input signal names (e.g. if [_opStr] was "&",
   /// generated SystemVerilog may look like "a & b").
-  _TwoInputBitwiseGate(this._op, this._opStr, Logic in0, dynamic in1,
->>>>>>> 5d106cc3
+  _TwoInputBitwiseGate(
+      this._op, this._svOpStr, this._circtOpStr, Logic in0, dynamic in1,
       {String name = 'gate2'})
       : super(name: name) {
     if (in1 is Logic && in0.width != in1.width) {
@@ -316,11 +273,12 @@
 
   @override
   String inlineVerilog(Map<String, String> inputs) {
-<<<<<<< HEAD
-    if (inputs.length != 2) throw Exception('Gate has exactly two inputs.');
-    var a = inputs[_a]!;
-    var b = inputs[_b]!;
-    return '$a $_svOpStr $b';
+    if (inputs.length != 2) {
+      throw Exception('Gate has exactly two inputs.');
+    }
+    final in0 = inputs[_in0Name]!;
+    final in1 = inputs[_in1Name]!;
+    return '$in0 $_svOpStr $in1';
   }
 
   @override
@@ -332,21 +290,13 @@
       CirctSynthesizer synthesizer) {
     assert(inputs.length == 2);
     assert(outputs.length == 1);
-    var aName = inputs[_a]!;
-    var bName = inputs[_b]!;
-    var yName = outputs[_y]!;
+    var in0 = inputs[_in0Name]!;
+    var in1 = inputs[_in1Name]!;
+    var outName = outputs[_outName]!;
     return [
       '// $instanceName',
-      '%$yName = comb.$_circtOpStr %$aName, %$bName : i${y.width}'
+      '%$outName = comb.$_circtOpStr %$in0, %$in1 : i${out.width}'
     ].join('\n');
-=======
-    if (inputs.length != 2) {
-      throw Exception('Gate has exactly two inputs.');
-    }
-    final in0 = inputs[_in0Name]!;
-    final in1 = inputs[_in1Name]!;
-    return '$in0 $_opStr $in1';
->>>>>>> 5d106cc3
   }
 }
 
@@ -354,11 +304,7 @@
 ///
 /// It always takes two inputs of the same width and has one 1-bit output.
 abstract class _TwoInputComparisonGate extends Module
-<<<<<<< HEAD
-    with InlineSystemVerilog, CustomCirct {
-  late final String _a, _b, _y;
-=======
-    with InlineSystemVerilog, FullyCombinational {
+    with InlineSystemVerilog, FullyCombinational, CustomCirct {
   /// Name for a first input port of this module.
   late final String _in0Name;
 
@@ -367,7 +313,6 @@
 
   /// Name for the output port of this module.
   late final String _outName;
->>>>>>> 5d106cc3
 
   /// An input to this gate.
   Logic get _in0 => input(_in0Name);
@@ -378,11 +323,6 @@
   /// The output of this gate.
   Logic get out => output(_outName);
 
-<<<<<<< HEAD
-  final LogicValue Function(LogicValue a, LogicValue b) _op;
-  final String _svOpStr;
-  final String _circtOpStr;
-=======
   /// The output of this gate.
   ///
   /// Deprecated: use [out] instead.
@@ -392,26 +332,20 @@
   /// The functional operation to perform for this gate.
   final LogicValue Function(LogicValue in0, LogicValue in1) _op;
 
+  //TODO
   /// The `String` representing the operation to perform in generated code.
-  final String _opStr;
->>>>>>> 5d106cc3
+  final String _svOpStr;
+  final String _circtOpStr;
 
   /// Constructs a two-input comparison gate for an abitrary custom functional
   /// implementation.
   ///
-<<<<<<< HEAD
-  /// The function [_op] is executed as the custom functional behavior.  When this
-  /// [Module] is in-lined as SystemVerilog, it will use [_svOpStr] as a String between the two input
-  /// signal names (e.g. if [_svOpStr] was ">", generated SystemVerilog may look like "a > b").
-  _TwoInputComparisonGate(
-      this._op, this._svOpStr, this._circtOpStr, Logic a, dynamic b,
-=======
   /// The function [_op] is executed as the custom functional behavior.  When
   /// this [Module] is in-lined as SystemVerilog, it will use [_opStr] as a
   /// String between the two input signal names (e.g. if [_opStr] was ">",
   /// generated SystemVerilog may look like "a > b").
-  _TwoInputComparisonGate(this._op, this._opStr, Logic in0, dynamic in1,
->>>>>>> 5d106cc3
+  _TwoInputComparisonGate(
+      this._op, this._svOpStr, this._circtOpStr, Logic in0, dynamic in1,
       {String name = 'cmp2'})
       : super(name: name) {
     if (in1 is Logic && in0.width != in1.width) {
@@ -450,11 +384,12 @@
 
   @override
   String inlineVerilog(Map<String, String> inputs) {
-<<<<<<< HEAD
-    if (inputs.length != 2) throw Exception('Gate has exactly two inputs.');
-    var a = inputs[_a]!;
-    var b = inputs[_b]!;
-    return '$a $_svOpStr $b';
+    if (inputs.length != 2) {
+      throw Exception('Gate has exactly two inputs.');
+    }
+    final in0 = inputs[_in0Name]!;
+    final in1 = inputs[_in1Name]!;
+    return '$in0 $_opStr $in1';
   }
 
   @override
@@ -466,34 +401,22 @@
       CirctSynthesizer synthesizer) {
     assert(inputs.length == 2);
     assert(outputs.length == 1);
-    var aName = inputs[_a]!;
-    var bName = inputs[_b]!;
-    var yName = outputs[_y]!;
+    var in0 = inputs[_in0Name]!;
+    var in1 = inputs[_in1Name]!;
+    var outName = outputs[_outName]!;
     return [
       '// $instanceName',
-      '%$yName = comb.icmp $_circtOpStr %$aName, %$bName : i${a.width}'
+      '%$outName = comb.icmp $_circtOpStr %$in0, %$in1 : i${_in0.width}'
     ].join('\n');
-=======
-    if (inputs.length != 2) {
-      throw Exception('Gate has exactly two inputs.');
-    }
-    final in0 = inputs[_in0Name]!;
-    final in1 = inputs[_in1Name]!;
-    return '$in0 $_opStr $in1';
->>>>>>> 5d106cc3
   }
 }
 
 /// A generic two-input shift gate [Module].
 ///
-<<<<<<< HEAD
-/// It always takes two inputs and has one output of equal width to the primary of the input.
-class _ShiftGate extends Module with InlineSystemVerilog, CustomCirct {
-  late final String _a, _b, _y;
-=======
 /// It always takes two inputs and has one output of equal width to the primary
 /// of the input.
-class _ShiftGate extends Module with InlineSystemVerilog, FullyCombinational {
+class _ShiftGate extends Module
+    with InlineSystemVerilog, FullyCombinational, CustomCirct {
   /// Name for the main input port of this module.
   late final String _inName;
 
@@ -502,7 +425,6 @@
 
   /// Name for the output port of this module.
   late final String _outName;
->>>>>>> 5d106cc3
 
   /// The primary input to this gate.
   Logic get _in => input(_inName);
@@ -516,14 +438,9 @@
   /// The functional operation to perform for this gate.
   final LogicValue Function(LogicValue in_, LogicValue shiftAmount) _op;
 
-<<<<<<< HEAD
-  final LogicValue Function(LogicValue a, LogicValue b) _op;
+  /// The `String` representing the operation to perform in generated code.
   final String _svOpStr;
   final String _circtOpStr;
-=======
-  /// The `String` representing the operation to perform in generated code.
-  final String _opStr;
->>>>>>> 5d106cc3
 
   /// Whether or not this gate operates on a signed number.
   final bool signed;
@@ -531,18 +448,12 @@
   /// Constructs a two-input shift gate for an abitrary custom functional
   /// implementation.
   ///
-<<<<<<< HEAD
-  /// The function [_op] is executed as the custom functional behavior.  When this
-  /// [Module] is in-lined as SystemVerilog, it will use [_svOpStr] as a String between the two input
-  /// signal names (e.g. if [_svOpStr] was ">>", generated SystemVerilog may look like "a >> b").
-  _ShiftGate(this._op, this._svOpStr, this._circtOpStr, Logic a, dynamic b,
-=======
   /// The function [_op] is executed as the custom functional behavior.  When
   /// this [Module] is in-lined as SystemVerilog, it will use [_opStr] as a
   /// String between the two input signal names (e.g. if [_opStr] was ">>",
   /// generated SystemVerilog may look like "a >> b").
-  _ShiftGate(this._op, this._opStr, Logic in_, dynamic shiftAmount,
->>>>>>> 5d106cc3
+  _ShiftGate(
+      this._op, this._svOpStr, this._circtOpStr, Logic in_, dynamic shiftAmount,
       {String name = 'gate2', this.signed = false})
       : super(name: name) {
     final shiftAmountLogic = shiftAmount is Logic
@@ -580,12 +491,13 @@
 
   @override
   String inlineVerilog(Map<String, String> inputs) {
-<<<<<<< HEAD
-    if (inputs.length != 2) throw Exception('Gate has exactly two inputs.');
-    var a = inputs[_a]!;
-    var b = inputs[_b]!;
-    var aStr = signed ? '\$signed($a)' : a;
-    return '$aStr $_svOpStr $b';
+    if (inputs.length != 2) {
+      throw Exception('Gate has exactly two inputs.');
+    }
+    final in_ = inputs[_inName]!;
+    final shiftAmount = inputs[_shiftAmountName]!;
+    final aStr = signed ? '\$signed($in_)' : in_;
+    return '$aStr $_opStr $shiftAmount';
   }
 
   List<String> _paddingCirct(String newName, String originalName, Logic signal,
@@ -622,6 +534,7 @@
     assert(inputs.length == 2);
     assert(outputs.length == 1);
 
+    //TODO
     var aName = inputs[_a]!;
     var bName = inputs[_b]!;
     var inputWidth = max(a.width, b.width);
@@ -653,107 +566,64 @@
       '%$yWideName = comb.$_circtOpStr %$aWideName, %$bWideName : i$inputWidth',
       ...outputLines,
     ].join('\n');
-=======
-    if (inputs.length != 2) {
-      throw Exception('Gate has exactly two inputs.');
-    }
-    final in_ = inputs[_inName]!;
-    final shiftAmount = inputs[_shiftAmountName]!;
-    final aStr = signed ? '\$signed($in_)' : in_;
-    return '$aStr $_opStr $shiftAmount';
->>>>>>> 5d106cc3
   }
 }
 
 /// A two-input AND gate.
 class And2Gate extends _TwoInputBitwiseGate {
-<<<<<<< HEAD
-  And2Gate(Logic a, Logic b, {String name = 'and'})
-      : super((a, b) => a & b, '&', 'and', a, b, name: name);
-=======
   /// Calculates the AND of [in0] and [in1].
   And2Gate(Logic in0, Logic in1, {String name = 'and'})
-      : super((a, b) => a & b, '&', in0, in1, name: name);
->>>>>>> 5d106cc3
+      : super((a, b) => a & b, '&', 'and', in0, in1, name: name);
 }
 
 /// A two-input OR gate.
 class Or2Gate extends _TwoInputBitwiseGate {
-<<<<<<< HEAD
-  Or2Gate(Logic a, Logic b, {String name = 'or'})
-      : super((a, b) => a | b, '|', 'or', a, b, name: name);
-=======
   /// Calculates the OR of [in0] and [in1].
   Or2Gate(Logic in0, Logic in1, {String name = 'or'})
-      : super((a, b) => a | b, '|', in0, in1, name: name);
->>>>>>> 5d106cc3
+      : super((a, b) => a | b, '|', 'or', in0, in1, name: name);
 }
 
 /// A two-input XOR gate.
 class Xor2Gate extends _TwoInputBitwiseGate {
-<<<<<<< HEAD
-  Xor2Gate(Logic a, Logic b, {String name = 'xor'})
-      : super((a, b) => a ^ b, '^', 'xor', a, b, name: name);
-=======
   /// Calculates the XOR of [in0] and [in1].
   Xor2Gate(Logic in0, Logic in1, {String name = 'xor'})
-      : super((a, b) => a ^ b, '^', in0, in1, name: name);
->>>>>>> 5d106cc3
+      : super((a, b) => a ^ b, '^', 'xor', in0, in1, name: name);
 }
 
 /// A two-input addition module.
 class Add extends _TwoInputBitwiseGate {
-<<<<<<< HEAD
-  Add(Logic a, dynamic b, {String name = 'add'})
-      : super((a, b) => a + b, '+', 'add', a, b, name: name);
-=======
   /// Calculates the sum of [in0] and [in1].
   ///
   /// [in1] can be either a [Logic] or [int].
   Add(Logic in0, dynamic in1, {String name = 'add'})
-      : super((a, b) => a + b, '+', in0, in1, name: name);
->>>>>>> 5d106cc3
+      : super((a, b) => a + b, '+', 'add', in0, in1, name: name);
 }
 
 /// A two-input subtraction module.
 class Subtract extends _TwoInputBitwiseGate {
-<<<<<<< HEAD
-  Subtract(Logic a, dynamic b, {String name = 'subtract'})
-      : super((a, b) => a - b, '-', 'sub', a, b, name: name);
-=======
   /// Calculates the difference between [in0] and [in1].
   ///
   /// [in1] can be either a [Logic] or [int].
   Subtract(Logic in0, dynamic in1, {String name = 'subtract'})
-      : super((a, b) => a - b, '-', in0, in1, name: name);
->>>>>>> 5d106cc3
+      : super((a, b) => a - b, '-', 'sub', in0, in1, name: name);
 }
 
 /// A two-input multiplication module.
 class Multiply extends _TwoInputBitwiseGate {
-<<<<<<< HEAD
-  Multiply(Logic a, dynamic b, {String name = 'multiply'})
-      : super((a, b) => a * b, '*', 'mul', a, b, name: name);
-=======
   /// Calculates the product of [in0] and [in1].
   ///
   /// [in1] can be either a [Logic] or [int].
   Multiply(Logic in0, dynamic in1, {String name = 'multiply'})
-      : super((a, b) => a * b, '*', in0, in1, name: name);
->>>>>>> 5d106cc3
+      : super((a, b) => a * b, '*', 'mul', in0, in1, name: name);
 }
 
 /// A two-input divison module.
 class Divide extends _TwoInputBitwiseGate {
-<<<<<<< HEAD
-  Divide(Logic a, dynamic b, {String name = 'divide'})
-      : super((a, b) => a / b, '/', 'divu', a, b, name: name);
-=======
   /// Calculates [in0] divided by [in1].
   ///
   /// [in1] can be either a [Logic] or [int].
   Divide(Logic in0, dynamic in1, {String name = 'divide'})
-      : super((a, b) => a / b, '/', in0, in1, name: name);
+      : super((a, b) => a / b, '/', 'divu', in0, in1, name: name);
 }
 
 /// A two-input modulo module.
@@ -763,85 +633,60 @@
   /// [in1] can be either a [Logic] or [int].
   Modulo(Logic in0, dynamic in1, {String name = 'modulo'})
       : super((a, b) => a % b, '%', in0, in1, name: name);
->>>>>>> 5d106cc3
+  //TODO modulo
 }
 
 /// A two-input equality comparison module.
 class Equals extends _TwoInputComparisonGate {
-<<<<<<< HEAD
-  Equals(Logic a, dynamic b, {String name = 'equals'})
-      : super((a, b) => a.eq(b), '==', 'eq', a, b, name: name);
-=======
   /// Calculates whether [in0] and [in1] are equal.
   ///
   /// [in1] can be either a [Logic] or [int].
   Equals(Logic in0, dynamic in1, {String name = 'equals'})
-      : super((a, b) => a.eq(b), '==', in0, in1, name: name);
->>>>>>> 5d106cc3
+      : super((a, b) => a.eq(b), '==', 'eq', in0, in1, name: name);
 }
 
 /// A two-input comparison module for less-than.
 class LessThan extends _TwoInputComparisonGate {
-<<<<<<< HEAD
-  LessThan(Logic a, dynamic b, {String name = 'lessthan'})
-      : super((a, b) => a < b, '<', 'ult', a, b, name: name);
-=======
   /// Calculates whether [in0] is less than [in1].
   ///
   /// [in1] can be either a [Logic] or [int].
   LessThan(Logic in0, dynamic in1, {String name = 'lessthan'})
-      : super((a, b) => a < b, '<', in0, in1, name: name);
->>>>>>> 5d106cc3
+      : super((a, b) => a < b, '<', 'ult', in0, in1, name: name);
 }
 
 /// A two-input comparison module for greater-than.
 class GreaterThan extends _TwoInputComparisonGate {
-<<<<<<< HEAD
-  GreaterThan(Logic a, dynamic b, {String name = 'greaterthan'})
-      : super((a, b) => a > b, '>', 'ugt', a, b, name: name);
-=======
   /// Calculates whether [in0] is greater than [in1].
   ///
   /// [in1] can be either a [Logic] or [int].
   GreaterThan(Logic in0, dynamic in1, {String name = 'greaterThan'})
-      : super((a, b) => a > b, '>', in0, in1, name: name);
->>>>>>> 5d106cc3
+      : super((a, b) => a > b, '>', 'ugt', in0, in1, name: name);
 }
 
 /// A two-input comparison module for less-than-or-equal-to.
 class LessThanOrEqual extends _TwoInputComparisonGate {
-<<<<<<< HEAD
-  LessThanOrEqual(Logic a, dynamic b, {String name = 'lessthanorequal'})
-      : super((a, b) => a <= b, '<=', 'ule', a, b, name: name);
-=======
   /// Calculates whether [in0] is less than or equal to [in1].
   ///
   /// [in1] can be either a [Logic] or [int].
   LessThanOrEqual(Logic in0, dynamic in1, {String name = 'lessThanOrEqual'})
-      : super((a, b) => a <= b, '<=', in0, in1, name: name);
->>>>>>> 5d106cc3
+      : super((a, b) => a <= b, '<=', 'ule', in0, in1, name: name);
 }
 
 /// A two-input comparison module for greater-than-or-equal-to.
 class GreaterThanOrEqual extends _TwoInputComparisonGate {
-<<<<<<< HEAD
-  GreaterThanOrEqual(Logic a, dynamic b, {String name = 'greaterthanorequal'})
-      : super((a, b) => a >= b, '>=', 'uge', a, b, name: name);
-=======
   /// Calculates whether [in0] is greater than or equal to [in1].
   ///
   /// [in1] can be either a [Logic] or [int].
   GreaterThanOrEqual(Logic in0, dynamic in1,
       {String name = 'greaterThanOrEqual'})
-      : super((a, b) => a >= b, '>=', in0, in1, name: name);
->>>>>>> 5d106cc3
+      : super((a, b) => a >= b, '>=', 'uge', in0, in1, name: name);
 }
 
 /// A unary AND gate.
 class AndUnary extends _OneInputUnaryGate {
-<<<<<<< HEAD
-  AndUnary(Logic a, {String name = 'uand'})
-      : super((a) => a.and(), '&', a, name: name);
+  /// Calculates whether all bits of [in_] are high.
+  AndUnary(Logic in_, {String name = 'uand'})
+      : super((a) => a.and(), '&', in_, name: name);
 
   @override
   String _generateCirct(
@@ -852,18 +697,13 @@
       '%$yName = comb.icmp eq %$aName, %$neg1 : i${a.width}'
     ].join('\n');
   }
-=======
-  /// Calculates whether all bits of [in_] are high.
-  AndUnary(Logic in_, {String name = 'uand'})
-      : super((a) => a.and(), '&', in_, name: name);
->>>>>>> 5d106cc3
 }
 
 /// A unary OR gate.
 class OrUnary extends _OneInputUnaryGate {
-<<<<<<< HEAD
-  OrUnary(Logic a, {String name = 'uor'})
-      : super((a) => a.or(), '|', a, name: name);
+  /// Calculates whether any bits of [in_] are high.
+  OrUnary(Logic in_, {String name = 'uor'})
+      : super((a) => a.or(), '|', in_, name: name);
 
   @override
   String _generateCirct(
@@ -874,73 +714,46 @@
       '%$yName = comb.icmp ne %$aName, %$zero : i${a.width}'
     ].join('\n');
   }
-=======
-  /// Calculates whether any bits of [in_] are high.
-  OrUnary(Logic in_, {String name = 'uor'})
-      : super((a) => a.or(), '|', in_, name: name);
->>>>>>> 5d106cc3
 }
 
 /// A unary XOR gate.
 class XorUnary extends _OneInputUnaryGate {
-<<<<<<< HEAD
-  XorUnary(Logic a, {String name = 'uxor'})
-      : super((a) => a.xor(), '^', a, name: name);
+  /// Calculates the parity of the bits of [in_].
+  XorUnary(Logic in_, {String name = 'uxor'})
+      : super((a) => a.xor(), '^', in_, name: name);
 
   @override
   String _generateCirct(
       String aName, String yName, CirctSynthesizer synthesizer) {
     return '%$yName = comb.parity %$aName : i${a.width}';
   }
-=======
-  /// Calculates the parity of the bits of [in_].
-  XorUnary(Logic in_, {String name = 'uxor'})
-      : super((a) => a.xor(), '^', in_, name: name);
->>>>>>> 5d106cc3
 }
 
 /// A logical right-shift module.
 class RShift extends _ShiftGate {
-<<<<<<< HEAD
-  RShift(Logic a, Logic shamt, {String name = 'rshift'})
-      :
-        // Note: >>> vs >> is backwards for SystemVerilog and Dart
-        super((a, shamt) => a >>> shamt, '>>', 'shru', a, shamt, name: name);
-=======
   /// Calculates the value of [in_] shifted right (logically) by [shiftAmount].
   RShift(Logic in_, dynamic shiftAmount, {String name = 'rshift'})
       : // Note: >>> vs >> is backwards for SystemVerilog and Dart
-        super((a, shamt) => a >>> shamt, '>>', in_, shiftAmount, name: name);
->>>>>>> 5d106cc3
+        super((a, shamt) => a >>> shamt, '>>', 'shru', in_, shiftAmount,
+            name: name);
 }
 
 /// An arithmetic right-shift module.
 class ARShift extends _ShiftGate {
-<<<<<<< HEAD
-  ARShift(Logic a, Logic shamt, {String name = 'arshift'})
-      :
-        // Note: >>> vs >> is backwards for SystemVerilog and Dart
-        super((a, shamt) => a >> shamt, '>>>', 'shrs', a, shamt,
-=======
   /// Calculates the value of [in_] shifted right (arithmetically) by
   /// [shiftAmount].
   ARShift(Logic in_, dynamic shiftAmount, {String name = 'arshift'})
       : // Note: >>> vs >> is backwards for SystemVerilog and Dart
-        super((a, shamt) => a >> shamt, '>>>', in_, shiftAmount,
->>>>>>> 5d106cc3
+        super((a, shamt) => a >> shamt, '>>>', 'shrs', in_, shiftAmount,
             name: name, signed: true);
 }
 
 /// A logical left-shift module.
 class LShift extends _ShiftGate {
-<<<<<<< HEAD
-  LShift(Logic a, Logic shamt, {String name = 'lshift'})
-      : super((a, shamt) => a << shamt, '<<', 'shl', a, shamt, name: name);
-=======
   /// Calculates the value of [in_] shifted left by [shiftAmount].
   LShift(Logic in_, dynamic shiftAmount, {String name = 'lshift'})
-      : super((a, shamt) => a << shamt, '<<', in_, shiftAmount, name: name);
->>>>>>> 5d106cc3
+      : super((a, shamt) => a << shamt, '<<', 'shl', in_, shiftAmount,
+            name: name);
 }
 
 /// Performs a multiplexer/ternary operation.
@@ -953,15 +766,10 @@
 
 /// A mux (multiplexer) module.
 ///
-<<<<<<< HEAD
-/// If [control] has value `1`, then [y] gets [d1].
-/// If [control] has value `0`, then [y] gets [d0].
-class Mux extends Module with InlineSystemVerilog, CustomCirct {
-  late final String _control, _d0, _d1, _y;
-=======
 /// If [_control] has value `1`, then [out] gets [_d1].
 /// If [_control] has value `0`, then [out] gets [_d0].
-class Mux extends Module with InlineSystemVerilog, FullyCombinational {
+class Mux extends Module
+    with InlineSystemVerilog, FullyCombinational, CustomCirct {
   /// Name for the control signal of this mux.
   late final String _controlName;
 
@@ -973,7 +781,6 @@
 
   /// Name for the output port of this mux.
   late final String _outName;
->>>>>>> 5d106cc3
 
   /// The control signal for this [Mux].
   Logic get _control => input(_controlName);
@@ -1052,7 +859,6 @@
     final control = inputs[_controlName]!;
     return '$control ? $d1 : $d0';
   }
-<<<<<<< HEAD
 
   @override
   String instantiationCirct(
@@ -1071,7 +877,7 @@
       '// $instanceName',
       '%$yName = comb.mux %$controlName, %$d1Name, %$d0Name : i${y.width}'
     ].join('\n');
-=======
+  }
 }
 
 /// A two-input bit index gate [Module].
@@ -1212,6 +1018,5 @@
     final target = inputs[_inputName]!;
     final width = _multiplier;
     return '{$width{$target}}';
->>>>>>> 5d106cc3
   }
 }