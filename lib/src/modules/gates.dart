--- conflicted
+++ resolved
@@ -88,13 +88,8 @@
   /// The output of this gate (width is always 1).
   Logic get y => output(_y);
 
-<<<<<<< HEAD
-  final LogicValue Function(LogicValues a) _op;
+  final LogicValue Function(LogicValue a) _op;
   final String _svOpStr;
-=======
-  final LogicValue Function(LogicValue a) _op;
-  final String _opStr;
->>>>>>> d48a9af1
 
   /// Constructs a unary gate for an abitrary custom functional implementation.
   ///
@@ -168,14 +163,9 @@
   /// The output of this gate.
   Logic get y => output(_y);
 
-<<<<<<< HEAD
-  final LogicValues Function(LogicValues a, LogicValues b) _op;
+  final LogicValue Function(LogicValue a, LogicValue b) _op;
   final String _svOpStr;
   final String _circtOpStr;
-=======
-  final LogicValue Function(LogicValue a, LogicValue b) _op;
-  final String _opStr;
->>>>>>> d48a9af1
 
   /// Constructs a two-input bitwise gate for an abitrary custom functional implementation.
   ///
@@ -270,14 +260,9 @@
   /// The output of this gate.
   Logic get y => output(_y);
 
-<<<<<<< HEAD
-  final LogicValue Function(LogicValues a, LogicValues b) _op;
+  final LogicValue Function(LogicValue a, LogicValue b) _op;
   final String _svOpStr;
   final String _circtOpStr;
-=======
-  final LogicValue Function(LogicValue a, LogicValue b) _op;
-  final String _opStr;
->>>>>>> d48a9af1
 
   /// Constructs a two-input comparison gate for an abitrary custom functional implementation.
   ///
@@ -364,14 +349,9 @@
   /// The output of this gate.
   Logic get y => output(_y);
 
-<<<<<<< HEAD
-  final LogicValues Function(LogicValues a, LogicValues b) _op;
+  final LogicValue Function(LogicValue a, LogicValue b) _op;
   final String _svOpStr;
   final String _circtOpStr;
-=======
-  final LogicValue Function(LogicValue a, LogicValue b) _op;
-  final String _opStr;
->>>>>>> d48a9af1
 
   /// Whether or not this gate operates on a signed number.
   final bool signed;
