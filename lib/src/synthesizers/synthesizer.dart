/// Copyright (C) 2021-2022 Intel Corporation
/// SPDX-License-Identifier: BSD-3-Clause
///
/// synthesizer.dart
/// Generic definition for something that synthesizes output files
///
/// 2021 August 26
/// Author: Max Korbel <max.korbel@intel.com>
///

import 'package:meta/meta.dart';
import 'package:rohd/rohd.dart';
import 'package:rohd/src/synthesizers/utilities/utilities.dart';

/// An object which implements custom simulation functionality.
///
/// Modules that are [CustomFunctionality] must have appropriate synthesis instructions
/// for supported synthesizers.
mixin CustomFunctionality on Module {}

abstract class DelegatingCustomFunctionalityModule extends Module
    with CustomFunctionality, CustomSystemVerilog {
  CustomFunctionality get delegate;

  //TODO: add circt in here
  //TODO: test delegating

  @override
  String instantiationVerilog(String instanceType, String instanceName,
      Map<String, String> inputs, Map<String, String> outputs) {
    if (delegate is! CustomSystemVerilog) {
      throw Exception(
          'Delegate module $delegate does not support conversion to SystemVerilog.');
    }
    var svDelegate = delegate as CustomSystemVerilog;
    return svDelegate.instantiationVerilog(
        instanceType, instanceName, inputs, outputs);
  }
}

/// An object capable of converting a module into some new output format
abstract class Synthesizer {
<<<<<<< HEAD
  /// Determines whether [module] needs a separate definition or can just be described in-line.
  bool generatesDefinition(Module module) => module is! CustomFunctionality;
=======
  /// Determines whether [module] needs a separate definition or can just be
  /// described in-line.
  bool generatesDefinition(Module module);
>>>>>>> 5d106cc3

  /// Synthesizes [module] into a [SynthesisResult], given the mapping in
  /// [moduleToInstanceTypeMap].
  SynthesisResult synthesize(
      Module module, Map<Module, String> moduleToInstanceTypeMap);
<<<<<<< HEAD
}

/// An object representing the output of a Synthesizer
abstract class SynthesisResult {
  /// The top level [Module] associated with this result.
  final Module module;

  /// A [Map] from [Module] instances to synthesis instance type names.
  final Map<Module, String> moduleToInstanceTypeMap;

  final Synthesizer synthesizer;

  SynthesisResult(this.module, this.moduleToInstanceTypeMap, this.synthesizer,
      this.synthModuleDefinition);

  /// Whether two implementations are identical or not
  ///
  /// Note: this doesn't include things like the top-level uniquified module
  /// name, just contents
  bool matchesImplementation(SynthesisResult other);

  /// Like the hashCode for [matchesImplementation] as an equality check.
  ///
  /// This is directly used as the [hashCode] of this object.
  int get matchHashCode;

  @override
  bool operator ==(Object other) =>
      other is SynthesisResult && matchesImplementation(other);

  @override
  int get hashCode => matchHashCode;

  /// Generates what could go into a file
  String toFileContents();
  //TODO: this could be a FileContents object of some sort, including file name and contents

  @protected
  final SynthModuleDefinition synthModuleDefinition;

  @protected
  String subModuleInstantiations(Map<Module, String> moduleToInstanceTypeMap) {
    var subModuleLines = <String>[];
    for (var subModuleInstantiation
        in synthModuleDefinition.moduleToSubModuleInstantiationMap.values) {
      if (synthesizer.generatesDefinition(subModuleInstantiation.module) &&
          !moduleToInstanceTypeMap.containsKey(subModuleInstantiation.module)) {
        throw Exception('No defined instance type found.');
      }
      var instanceType =
          moduleToInstanceTypeMap[subModuleInstantiation.module] ??
              '*NO_INSTANCE_TYPE_DEFINED*';
      var instantiationCode =
          subModuleInstantiation.instantiationCode(instanceType);
      if (instantiationCode != null) {
        subModuleLines.add(instantiationCode);
      }
    }
    return subModuleLines.join('\n');
  }
=======
>>>>>>> 5d106cc3
}<|MERGE_RESOLUTION|>--- conflicted
+++ resolved
@@ -40,20 +40,13 @@
 
 /// An object capable of converting a module into some new output format
 abstract class Synthesizer {
-<<<<<<< HEAD
   /// Determines whether [module] needs a separate definition or can just be described in-line.
   bool generatesDefinition(Module module) => module is! CustomFunctionality;
-=======
-  /// Determines whether [module] needs a separate definition or can just be
-  /// described in-line.
-  bool generatesDefinition(Module module);
->>>>>>> 5d106cc3
 
   /// Synthesizes [module] into a [SynthesisResult], given the mapping in
   /// [moduleToInstanceTypeMap].
   SynthesisResult synthesize(
       Module module, Map<Module, String> moduleToInstanceTypeMap);
-<<<<<<< HEAD
 }
 
 /// An object representing the output of a Synthesizer
@@ -114,6 +107,4 @@
     }
     return subModuleLines.join('\n');
   }
-=======
->>>>>>> 5d106cc3
 }