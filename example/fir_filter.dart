--- conflicted
+++ resolved
@@ -90,11 +90,7 @@
   await firFilter.build();
 
   // Generate systemverilog code to file
-<<<<<<< HEAD
-  var systemVerilogCode = firFilter.generateSynth(SystemVerilogSynthesizer());
-=======
-  final systemVerilogCode = firFilter.generateSynth();
->>>>>>> 5d106cc3
+  final systemVerilogCode = firFilter.generateSynth(SystemVerilogSynthesizer());
   if (!noPrint) {
     // Print systemverilog code to console
     print(systemVerilogCode);
